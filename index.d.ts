--- conflicted
+++ resolved
@@ -256,14 +256,9 @@
         PLAYBACK_TIME_UPDATED: 'playbackTimeUpdated';
         PROTECTION_CREATED: 'public_protectioncreated';
         PROTECTION_DESTROYED: 'public_protectiondestroyed';
-<<<<<<< HEAD
         TRACK_CHANGE_RENDERED: 'trackChangeRendered';
-        QUALITY_CHANGE_RENDERED: 'qualityChangeRequested';
-        QUALITY_CHANGE_REQUESTED: 'qualityChangeRendered';
-=======
         QUALITY_CHANGE_RENDERED: 'qualityChangeRendered';
         QUALITY_CHANGE_REQUESTED: 'qualityChangeRequested';
->>>>>>> 96689974
         STREAM_INITIALIZED: 'streamInitialized';
         TEXT_TRACKS_ADDED: 'allTextTracksAdded';
         TEXT_TRACK_ADDED: 'textTrackAdded';
