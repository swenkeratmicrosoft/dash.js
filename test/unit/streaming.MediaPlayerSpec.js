import SpecHelper from './helpers/SpecHelper';
import VideoElementMock from './mocks/VideoElementMock';
import StreamControllerMock from './mocks/StreamControllerMock';
import CapabilitiesMock from './mocks/CapabilitiesMock';
import PlaybackControllerMock from './mocks/PlaybackControllerMock';
import AbrControllerMock from './mocks/AbrControllerMock';
import MediaPlayer from './../../src/streaming/MediaPlayer';
import VideoModel from './../../src/streaming/models/VideoModel';
import MediaPlayerModelMock from './mocks//MediaPlayerModelMock';
import MediaControllerMock from './mocks/MediaControllerMock';
import ObjectUtils from './../../src/streaming/utils/ObjectUtils';
import Constants from '../../src/streaming/constants/Constants';

const expect = require('chai').expect;
const ELEMENT_NOT_ATTACHED_ERROR = 'You must first call attachView() to set the video element before calling this method';
const PLAYBACK_NOT_INITIALIZED_ERROR = 'You must first call initialize() and set a valid source and view before calling this method';
const STREAMING_NOT_INITIALIZED_ERROR = 'You must first call initialize() and set a source before calling this method';
<<<<<<< HEAD
const PLAYBACK_LOW_LATENCY_MIN_DRIFT_BAD_ARGUMENT_ERROR = 'Playback minimum drift has an invalid value! Use a number from 0 to 0.5';
const MEDIA_PLAYER_BAD_ARGUMENT_ERROR = 'MediaPlayer Invalid Arguments!';
=======
const PLAYBACK_CATCHUP_RATE_BAD_ARGUMENT_ERROR = 'Playback catchup rate invalid argument! Use a number from 0 to 0.2';
>>>>>>> 1ba4febb
const MEDIA_PLAYER_NOT_INITIALIZED_ERROR = 'MediaPlayer not initialized!';

describe('MediaPlayer', function () {

    before(function () {
        global.dashjs = {};
    });
    after(function () {
        delete global.dashjs;
    });

    const context = {};
    const specHelper = new SpecHelper();
    let dummyUrl = specHelper.getDummyUrl();

    // init mock
    const videoElementMock = new VideoElementMock();
    const capaMock = new CapabilitiesMock();
    const streamControllerMock = new StreamControllerMock();
    const abrControllerMock = new AbrControllerMock();
    const playbackControllerMock = new PlaybackControllerMock();
    const mediaPlayerModel = new MediaPlayerModelMock();
    const mediaControllerMock = new MediaControllerMock();
    const objectUtils = ObjectUtils(context).getInstance();
    let player;

    beforeEach(function () {
        player = MediaPlayer().create();

        // to avoid unwanted log
        const debug = player.getDebug();
        expect(debug).to.exist; // jshint ignore:line
        debug.setLogToBrowserConsole(false);

        player.setConfig({
            streamController: streamControllerMock,
            capabilities: capaMock,
            playbackController: playbackControllerMock,
            mediaPlayerModel: mediaPlayerModel,
            abrController: abrControllerMock,
            mediaController: mediaControllerMock
        });
    });

    afterEach(function () {
        player = null;
    });

    describe('Init Functions', function () {
        describe('When it is not initialized', function () {
            it('Method isReady should return false', function () {
                const isReady = player.isReady();
                expect(isReady).to.be.false; // jshint ignore:line
            });
        });

        describe('When it is initializing', function () {
            it('Method initialize should not initialize if MSE is not supported', function () {
                capaMock.setMediaSourceSupported(false);
                player.initialize(videoElementMock, dummyUrl, false);

                const isReady = player.isReady();
                expect(isReady).to.be.false; // jshint ignore:line

                capaMock.setMediaSourceSupported(true);
            });

            it('Method initialize should send an error if MSE is not supported', function (done) {
                capaMock.setMediaSourceSupported(false);
                const playerError = function (/*e*/) {
                    player.off('error', playerError);

                    const isReady = player.isReady();
                    expect(isReady).to.be.false; // jshint ignore:line

                    // reinit mock
                    capaMock.setMediaSourceSupported(true);
                    done();
                };

                player.on('error', playerError, this);
                player.initialize(videoElementMock, dummyUrl, false);
            });
        });

        describe('When it is initialized', function () {
            beforeEach(function () {
                player.initialize(videoElementMock, dummyUrl, false);
            });
            it('Method isReady should return true', function () {
                const isReady = player.isReady();
                expect(isReady).to.be.true; // jshint ignore:line
            });
        });
    });

    describe('Playback Functions', function () {
        describe('When it is not initialized', function () {
            it('Method play should throw an exception', function () {
                expect(player.play).to.throw(PLAYBACK_NOT_INITIALIZED_ERROR);
            });

            it('Method pause should throw an exception', function () {
                expect(player.pause).to.throw(PLAYBACK_NOT_INITIALIZED_ERROR);
            });

            it('Method isPaused should throw an exception', function () {
                expect(player.isPaused).to.throw(PLAYBACK_NOT_INITIALIZED_ERROR);
            });

            it('Method seek should throw an exception', function () {
                expect(player.seek).to.throw(PLAYBACK_NOT_INITIALIZED_ERROR);
            });

            it('Method isSeeking should throw an exception', function () {
                expect(player.isSeeking).to.throw(PLAYBACK_NOT_INITIALIZED_ERROR);
            });

            it('Method isDynamic should throw an exception', function () {
                expect(player.isDynamic).to.throw(PLAYBACK_NOT_INITIALIZED_ERROR);
            });

            it('Method setPlaybackRate should throw an exception', function () {
                expect(player.setPlaybackRate).to.throw(ELEMENT_NOT_ATTACHED_ERROR);
            });

            it('Method getPlaybackRate should throw an exception', function () {
                expect(player.getPlaybackRate).to.throw(ELEMENT_NOT_ATTACHED_ERROR);
            });

            it('Method setMute should throw an exception', function () {
                expect(player.setMute.bind(player, true)).to.throw(ELEMENT_NOT_ATTACHED_ERROR);
            });

            it('Method isMuted should throw an exception', function () {
                expect(player.isMuted).to.throw(ELEMENT_NOT_ATTACHED_ERROR);
            });

            it('Method setVolume should throw an exception', function () {
                expect(player.setVolume.bind(player, 0.6)).to.throw(ELEMENT_NOT_ATTACHED_ERROR);
            });

            it('Method getVolume should throw an exception', function () {
                expect(player.getVolume).to.throw(ELEMENT_NOT_ATTACHED_ERROR);
            });

            it('Method time should throw an exception', function () {
                expect(player.time).to.throw(PLAYBACK_NOT_INITIALIZED_ERROR);
            });

            it('Method duration should throw an exception', function () {
                expect(player.duration).to.throw(PLAYBACK_NOT_INITIALIZED_ERROR);
            });

            it('Method timeAsUTC should throw an exception', function () {
                expect(player.timeAsUTC).to.throw(PLAYBACK_NOT_INITIALIZED_ERROR);
            });

            it('Method durationAsUTC should throw an exception', function () {
                expect(player.durationAsUTC).to.throw(PLAYBACK_NOT_INITIALIZED_ERROR);
            });
        });

        describe('When it is initialized', function () {
            beforeEach(function () {
                playbackControllerMock.reset();
                videoElementMock.reset();
                player.initialize(videoElementMock, dummyUrl, false);
            });

            it('Method play should start playing', function () {
                let isPlaying = playbackControllerMock.isPlaying();
                expect(isPlaying).to.be.false; // jshint ignore:line

                player.play();

                isPlaying = playbackControllerMock.isPlaying();
                expect(isPlaying).to.be.true; // jshint ignore:line
            });
            it('Method pause should pause playback', function () {
                let paused = playbackControllerMock.isPaused();
                expect(paused).to.be.false; // jshint ignore:line

                player.pause();

                paused = playbackControllerMock.isPaused();
                expect(paused).to.be.true; // jshint ignore:line
            });

            it('Method isPaused should return pause state', function () {
                player.play();

                let paused = player.isPaused();
                expect(paused).to.be.false; // jshint ignore:line

                player.pause();

                paused = player.isPaused();
                expect(paused).to.be.true; // jshint ignore:line

                player.play();

                paused = player.isPaused();
                expect(paused).to.be.false; // jshint ignore:line
            });

            it('Method seek should throw an exception', function () {
                let isSeeking = playbackControllerMock.isSeeking();
                expect(isSeeking).to.be.false; // jshint ignore:line

                expect(player.seek).to.throw(Constants.BAD_ARGUMENT_ERROR);

                isSeeking = playbackControllerMock.isSeeking();
                expect(isSeeking).to.be.false; // jshint ignore:line

                expect(player.seek.bind(player, NaN)).to.throw(Constants.BAD_ARGUMENT_ERROR);

                isSeeking = playbackControllerMock.isSeeking();
                expect(isSeeking).to.be.false; // jshint ignore:line
            });

            it('Method setMute should throw an exception', function () {
                let isMuted = player.isMuted();
                expect(isMuted).to.be.false; // jshint ignore:line

                expect(player.setMute.bind(player, 1)).to.throw(Constants.BAD_ARGUMENT_ERROR);

                isMuted = player.isMuted();
                expect(isMuted).to.be.false; // jshint ignore:line
            });

            it('Method setVolume should throw an exception', function () {
                expect(player.setVolume.bind(player, true)).to.throw(Constants.BAD_ARGUMENT_ERROR);
            });

            it('Method setAutoPlay should throw an exception', function () {
                expect(player.setAutoPlay.bind(player, 'string')).to.throw(Constants.BAD_ARGUMENT_ERROR);
                expect(player.setAutoPlay.bind(player, 12)).to.throw(Constants.BAD_ARGUMENT_ERROR);
            });

            it('Method isDynamic should get dynamic value', function () {
                let isDynamic = player.isDynamic();
                expect(isDynamic).to.be.false; // jshint ignore:line

                playbackControllerMock.setIsDynamic(true);
                isDynamic = player.isDynamic();
                expect(isDynamic).to.be.true; // jshint ignore:line
            });

            it('Method setPlaybackRate should change playback value of video element', function () {
                let playbackRate = videoElementMock.playbackRate;
                expect(playbackRate).to.equal(0);

                const newPlaybackRate = 5;
                player.setPlaybackRate(newPlaybackRate);
                playbackRate = videoElementMock.playbackRate;
                expect(playbackRate).to.equal(newPlaybackRate);
            });

            it('Method getPlaybackRate should return video element playback rate', function () {
                const elementPlayBackRate = videoElementMock.playbackRate;
                const playerPlayBackRate = player.getPlaybackRate();
                expect(playerPlayBackRate).to.equal(elementPlayBackRate);
            });

            it('Method setMute should change mute value of video element', function () {
                let isMuted = videoElementMock.muted;
                expect(isMuted).to.be.false; // jshint ignore:line

                player.setMute(true);
                isMuted = videoElementMock.muted;
                expect(isMuted).to.be.true; // jshint ignore:line

                player.setMute(false);
                isMuted = videoElementMock.muted;
                expect(isMuted).to.be.false; // jshint ignore:line
            });

            it('Method isMuted should return mute state', function () {
                let isMuted = player.isMuted();
                expect(isMuted).to.be.false; // jshint ignore:line

                player.setMute(true);
                isMuted = player.isMuted();
                expect(isMuted).to.be.true; // jshint ignore:line

                player.setMute(false);
                isMuted = player.isMuted();
                expect(isMuted).to.be.false; // jshint ignore:line
            });

            it('Method setVolume should change volume value of video element', function () {
                let volume = videoElementMock.volume;
                expect(volume).to.equal(0);

                player.setVolume(0.5);
                volume = videoElementMock.volume;
                expect(volume).to.equal(0.5);

                player.setVolume(0.4);
                volume = videoElementMock.volume;
                expect(volume).to.equal(0.4);
            });

            it('Method getVolume should return mute state', function () {
                let volume = player.getVolume();
                expect(volume).to.equal(0);

                player.setVolume(0.2);
                volume = player.getVolume();
                expect(volume).to.equal(0.2);

                player.setVolume(0.6);
                volume = player.getVolume();
                expect(volume).to.equal(0.6);
            });

            it('Method time should return time of playback', function () {
                let time = player.time();
                expect(time).to.equal(0);

                videoElementMock.currentTime = 15;
                time = player.time();
                expect(time).to.equal(15);

                videoElementMock.currentTime = 4;
                time = player.time();
                expect(time).to.equal(4);
            });

            it('Method duration should return duration of playback', function () {
                let duration = player.duration();
                expect(duration).to.equal(0);

                videoElementMock.duration = 15;
                duration = player.duration();
                expect(duration).to.equal(15);

                videoElementMock.duration = 4;
                duration = player.duration();
                expect(duration).to.equal(4);
            });

            it('Method setLowLatencyMinDrift should change lowLatencyMinDrift', function () {
                let rate = player.getLowLatencyMinDrift();
                expect(rate).to.equal(0.02);

                player.setLowLatencyMinDrift(0.1);
                rate = player.getLowLatencyMinDrift();
                expect(rate).to.equal(0.1);

                player.setLowLatencyMinDrift(0.0);
                rate = player.getLowLatencyMinDrift();
                expect(rate).to.equal(0.0);
            });

            it('Method enableLowLatencyCatchUp should enable/disable live catchup mechanism', function () {
                player.enableLowLatencyCatchUp(false);

                let enableLowLatency = mediaPlayerModel.getUseLowLatencyCatchUp();
                expect(enableLowLatency).to.equal(false);

                player.enableLowLatencyCatchUp(true);
                enableLowLatency = mediaPlayerModel.getUseLowLatencyCatchUp();

                expect(enableLowLatency).to.equal(true);
            });

            it('Method setCatchUpPlaybackRate should throw an exception if given bad values', function () {
                expect(() => {player.setLowLatencyMinDrift(0.9);}).to.throw(PLAYBACK_LOW_LATENCY_MIN_DRIFT_BAD_ARGUMENT_ERROR);
                expect(() => {player.setLowLatencyMinDrift(13);}).to.throw(PLAYBACK_LOW_LATENCY_MIN_DRIFT_BAD_ARGUMENT_ERROR);
                expect(() => {player.setLowLatencyMinDrift(0.1);}).to.not.throw(PLAYBACK_LOW_LATENCY_MIN_DRIFT_BAD_ARGUMENT_ERROR);
                expect(() => {player.setLowLatencyMinDrift('string');}).to.throw(PLAYBACK_LOW_LATENCY_MIN_DRIFT_BAD_ARGUMENT_ERROR);
                expect(() => {player.setLowLatencyMinDrift(true);}).to.throw(PLAYBACK_LOW_LATENCY_MIN_DRIFT_BAD_ARGUMENT_ERROR);
                expect(() => {player.setLowLatencyMinDrift(false);}).to.throw(PLAYBACK_LOW_LATENCY_MIN_DRIFT_BAD_ARGUMENT_ERROR);
            });
        });
    });

    describe('AbrController Functions', function () {
        afterEach(function () {
            abrControllerMock.reset();
        });
        it('should configure MaxAllowedBitrateFor', function () {
            let MaxAllowedBitrateFor = abrControllerMock.getMaxAllowedBitrateFor('audio');
            expect(isNaN(MaxAllowedBitrateFor)).to.be.true; // jshint ignore:line

            MaxAllowedBitrateFor = player.getMaxAllowedBitrateFor('audio');
            expect(isNaN(MaxAllowedBitrateFor)).to.be.true; // jshint ignore:line

            player.setMaxAllowedBitrateFor('audio', 5);

            MaxAllowedBitrateFor = abrControllerMock.getMaxAllowedBitrateFor('audio');
            expect(MaxAllowedBitrateFor).to.equal(5);

            MaxAllowedBitrateFor = player.getMaxAllowedBitrateFor('audio');
            expect(MaxAllowedBitrateFor).to.equal(5);
        });

        it('should configure MinAllowedBitrateFor', function () {
            let MinAllowedBitrateFor = abrControllerMock.getMinAllowedBitrateFor('audio');
            expect(isNaN(MinAllowedBitrateFor)).to.be.true; // jshint ignore:line

            MinAllowedBitrateFor = player.getMinAllowedBitrateFor('audio');
            expect(isNaN(MinAllowedBitrateFor)).to.be.true; // jshint ignore:line

            player.setMinAllowedBitrateFor('audio', 5);

            MinAllowedBitrateFor = abrControllerMock.getMinAllowedBitrateFor('audio');
            expect(MinAllowedBitrateFor).to.equal(5);

            MinAllowedBitrateFor = player.getMinAllowedBitrateFor('audio');
            expect(MinAllowedBitrateFor).to.equal(5);
        });

        it('should configure MaxAllowedRepresentationRatioFor', function () {
            let MaxAllowedRepresentationRatioFor = abrControllerMock.getMaxAllowedRepresentationRatioFor('audio');
            expect(MaxAllowedRepresentationRatioFor).to.equal(1);

            MaxAllowedRepresentationRatioFor = player.getMaxAllowedRepresentationRatioFor('audio');
            expect(MaxAllowedRepresentationRatioFor).to.equal(1);

            player.setMaxAllowedRepresentationRatioFor('audio', 5);

            MaxAllowedRepresentationRatioFor = abrControllerMock.getMaxAllowedRepresentationRatioFor('audio');
            expect(MaxAllowedRepresentationRatioFor).to.equal(5);

            MaxAllowedRepresentationRatioFor = player.getMaxAllowedRepresentationRatioFor('audio');
            expect(MaxAllowedRepresentationRatioFor).to.equal(5);
        });

        it('should update portal size', function () {
            let elementHeight = abrControllerMock.getElementHeight();
            let elementWidth = abrControllerMock.getElementWidth();
            let windowResizeEventCalled = abrControllerMock.getWindowResizeEventCalled();

            expect(elementHeight).to.be.undefined; // jshint ignore:line
            expect(elementWidth).to.be.undefined; // jshint ignore:line
            expect(windowResizeEventCalled).to.be.false; // jshint ignore:line

            player.updatePortalSize();

            elementHeight = abrControllerMock.getElementHeight();
            elementWidth = abrControllerMock.getElementWidth();
            windowResizeEventCalled = abrControllerMock.getWindowResizeEventCalled();

            expect(elementHeight).to.equal(10);
            expect(elementWidth).to.equal(10);
            expect(windowResizeEventCalled).to.be.true; // jshint ignore:line
        });

        it('should configure bitrate according to playback area size', function () {
            let limitBitrateByPortal = abrControllerMock.getLimitBitrateByPortal();
            expect(limitBitrateByPortal).to.be.false; // jshint ignore:line

            limitBitrateByPortal = player.getLimitBitrateByPortal();
            expect(limitBitrateByPortal).to.be.false; // jshint ignore:line

            player.setLimitBitrateByPortal(true);

            limitBitrateByPortal = abrControllerMock.getLimitBitrateByPortal();
            expect(limitBitrateByPortal).to.be.true; // jshint ignore:line

            limitBitrateByPortal = player.getLimitBitrateByPortal();
            expect(limitBitrateByPortal).to.be.true; // jshint ignore:line
        });

        it('should configure usePixelRatioInLimitBitrateByPortal', function () {
            let UsePixelRatioInLimitBitrateByPortal = abrControllerMock.getUsePixelRatioInLimitBitrateByPortal();
            expect(UsePixelRatioInLimitBitrateByPortal).to.be.false; // jshint ignore:line

            UsePixelRatioInLimitBitrateByPortal = player.getUsePixelRatioInLimitBitrateByPortal();
            expect(UsePixelRatioInLimitBitrateByPortal).to.be.false; // jshint ignore:line

            player.setUsePixelRatioInLimitBitrateByPortal(true);

            UsePixelRatioInLimitBitrateByPortal = abrControllerMock.getUsePixelRatioInLimitBitrateByPortal();
            expect(UsePixelRatioInLimitBitrateByPortal).to.be.true; // jshint ignore:line

            UsePixelRatioInLimitBitrateByPortal = player.getUsePixelRatioInLimitBitrateByPortal();
            expect(UsePixelRatioInLimitBitrateByPortal).to.be.true; // jshint ignore:line
        });

        it('should configure initialRepresentationRatioFor', function () {
            let initialRepresentationRatioFor = abrControllerMock.getInitialRepresentationRatioFor('video');
            expect(initialRepresentationRatioFor).to.be.null; // jshint ignore:line

            initialRepresentationRatioFor = player.getInitialRepresentationRatioFor('video');
            expect(initialRepresentationRatioFor).to.be.null; // jshint ignore:line

            player.setInitialRepresentationRatioFor('video', 10);

            initialRepresentationRatioFor = abrControllerMock.getInitialRepresentationRatioFor('video');
            expect(initialRepresentationRatioFor).to.equal(10);

            initialRepresentationRatioFor = player.getInitialRepresentationRatioFor('video');
            expect(initialRepresentationRatioFor).to.equal(10);
        });

        it('should configure AutoSwitchBitrateForType', function () {
            let AutoSwitchBitrateFor = abrControllerMock.getAutoSwitchBitrateFor('video');
            expect(AutoSwitchBitrateFor).to.be.true; // jshint ignore:line

            player.setAutoSwitchQualityFor('video', false);

            AutoSwitchBitrateFor = abrControllerMock.getAutoSwitchBitrateFor('video');
            expect(AutoSwitchBitrateFor).to.be.false; // jshint ignore:line
        });

        it('Method getAverageThroughput should return 0 when throughputHistory is not set up', function () {
            const averageThroughput = player.getAverageThroughput('video');
            expect(averageThroughput).to.equal(0);
        });

        it('Method getAverageThroughput should value computed from ThroughputHistory', function () {
            const AVERAGE_THROUGHPUT = 2000;
            abrControllerMock.throughputHistory = {
                getAverageThroughput: function () {
                    return AVERAGE_THROUGHPUT;
                }
            };
            const averageThroughput = player.getAverageThroughput('video');
            expect(averageThroughput).to.equal(AVERAGE_THROUGHPUT);
        });

        describe('When it is not initialized', function () {
            it('Method getQualityFor should throw an exception', function () {
                expect(player.getQualityFor).to.throw(STREAMING_NOT_INITIALIZED_ERROR);
            });

            it('Method setQualityFor should throw an exception', function () {
                expect(player.setQualityFor).to.throw(STREAMING_NOT_INITIALIZED_ERROR);
            });

            it('Method getInitialBitrateFor should throw an exception', function () {
                expect(player.getInitialBitrateFor).to.throw(STREAMING_NOT_INITIALIZED_ERROR);
            });
        });

        describe('When it is initialized', function () {
            beforeEach(function () {
                player.initialize(videoElementMock, dummyUrl, false);
            });

            it('should configure quality for type', function () {
                let qualityFor = abrControllerMock.getQualityFor('video', {
                    id: 'dummyId'
                });
                expect(qualityFor).to.equal(AbrControllerMock.QUALITY_DEFAULT);

                qualityFor = player.getQualityFor('video');
                expect(qualityFor).to.equal(AbrControllerMock.QUALITY_DEFAULT);

                player.setQualityFor('video', 10);

                qualityFor = abrControllerMock.getQualityFor('video', {
                    id: 'dummyId'
                });
                expect(qualityFor).to.equal(10);

                qualityFor = player.getQualityFor('video');
                expect(qualityFor).to.equal(10);
            });

            it('should configure initial bitrate for type', function () {
                let initialBitrateFor = abrControllerMock.getInitialBitrateFor('video');
                expect(initialBitrateFor).to.be.null; // jshint ignore:line

                initialBitrateFor = player.getInitialBitrateFor('video');
                expect(initialBitrateFor).to.be.null; // jshint ignore:line

                player.setInitialBitrateFor('video', 10);

                initialBitrateFor = abrControllerMock.getInitialBitrateFor('video');
                expect(initialBitrateFor).to.equal(10);

                initialBitrateFor = player.getInitialBitrateFor('video');
                expect(initialBitrateFor).to.equal(10);
            });
        });
    });

    describe('Media Player Configuration Functions', function () {
        afterEach(function () {
            mediaPlayerModel.reset();
        });

        it('should configure autoplay', function () {
            let autoplay = player.getAutoPlay();
            expect(autoplay).to.be.true; // jshint ignore:line

            player.setAutoPlay(false);
            autoplay = player.getAutoPlay();
            expect(autoplay).to.be.false; // jshint ignore:line
        });

        it('should configure LiveDelayFragmentCount', function () {
            let liveDelayFragmentCount = mediaPlayerModel.getLiveDelayFragmentCount();
            expect(liveDelayFragmentCount).to.equal(4);

            player.setLiveDelayFragmentCount(5);

            liveDelayFragmentCount = mediaPlayerModel.getLiveDelayFragmentCount();
            expect(liveDelayFragmentCount).to.equal(5);
        });

        it('should configure LiveDelay', function () {
            let livedelay = mediaPlayerModel.getLiveDelay();
            expect(livedelay).to.be.undefined; // jshint ignore:line

            livedelay = player.getLiveDelay();
            expect(livedelay).to.be.undefined; // jshint ignore:line

            player.setLiveDelay(5);

            livedelay = mediaPlayerModel.getLiveDelay();
            expect(livedelay).to.equal(5);

            livedelay = player.getLiveDelay();
            expect(livedelay).to.equal(5);
        });

        it('should configure useSuggestedPresentationDelay', function () {
            let useSuggestedPresentationDelay = mediaPlayerModel.getUseSuggestedPresentationDelay();
            expect(useSuggestedPresentationDelay).to.be.false; // jshint ignore:line

            player.useSuggestedPresentationDelay(true);

            useSuggestedPresentationDelay = mediaPlayerModel.getUseSuggestedPresentationDelay();
            expect(useSuggestedPresentationDelay).to.be.true; // jshint ignore:line
        });

        it('should configure LastBitrateCachingInfo', function () {
            let lastBitrateCachingInfo = mediaPlayerModel.getLastBitrateCachingInfo();
            expect(lastBitrateCachingInfo.enabled).to.be.true; // jshint ignore:line
            expect(lastBitrateCachingInfo.ttl).to.equal(360000);

            player.enableLastBitrateCaching(false, 10000);

            lastBitrateCachingInfo = mediaPlayerModel.getLastBitrateCachingInfo();
            expect(lastBitrateCachingInfo.enabled).to.be.false; // jshint ignore:line
            expect(lastBitrateCachingInfo.ttl).to.equal(10000);
        });

        it('should configure lastMediaSettingsCaching', function () {
            let lastMediaSettingsCaching = mediaPlayerModel.getLastMediaSettingsCachingInfo();
            expect(lastMediaSettingsCaching.enabled).to.be.true; // jshint ignore:line
            expect(lastMediaSettingsCaching.ttl).to.equal(360000);

            player.enableLastMediaSettingsCaching(false, 10000);

            lastMediaSettingsCaching = mediaPlayerModel.getLastMediaSettingsCachingInfo();
            expect(lastMediaSettingsCaching.enabled).to.be.false; // jshint ignore:line
            expect(lastMediaSettingsCaching.ttl).to.equal(10000);
        });

        it('should configure scheduleWhilePaused', function () {
            let scheduleWhilePaused = mediaPlayerModel.getScheduleWhilePaused();
            expect(scheduleWhilePaused).to.be.true; // jshint ignore:line

            scheduleWhilePaused = player.getScheduleWhilePaused();
            expect(scheduleWhilePaused).to.be.true; // jshint ignore:line

            player.setScheduleWhilePaused(false);

            scheduleWhilePaused = mediaPlayerModel.getScheduleWhilePaused();
            expect(scheduleWhilePaused).to.be.false; // jshint ignore:line

            scheduleWhilePaused = player.getScheduleWhilePaused();
            expect(scheduleWhilePaused).to.be.false; // jshint ignore:line
        });

        it('should configure fastSwitchEnabled', function () {
            let fastSwitchEnabled = mediaPlayerModel.getFastSwitchEnabled();
            expect(fastSwitchEnabled).to.be.false; // jshint ignore:line

            fastSwitchEnabled = player.getFastSwitchEnabled();
            expect(fastSwitchEnabled).to.be.false; // jshint ignore:line

            player.setFastSwitchEnabled(true);

            fastSwitchEnabled = mediaPlayerModel.getFastSwitchEnabled();
            expect(fastSwitchEnabled).to.be.true; // jshint ignore:line

            fastSwitchEnabled = player.getFastSwitchEnabled();
            expect(fastSwitchEnabled).to.be.true; // jshint ignore:line
        });

        it('should configure useDefaultABRRules', function () {
            let useDefaultABRRules = mediaPlayerModel.getUseDefaultABRRules();
            expect(useDefaultABRRules).to.be.true; // jshint ignore:line

            player.useDefaultABRRules(false);

            useDefaultABRRules = mediaPlayerModel.getUseDefaultABRRules();
            expect(useDefaultABRRules).to.be.false; // jshint ignore:line
        });

        it('should manage custom ABR rules', function () {
            let customRules = mediaPlayerModel.getABRCustomRules();
            expect(customRules.length).to.equal(0);

            player.addABRCustomRule('custom', 'testRule', {});

            customRules = mediaPlayerModel.getABRCustomRules();
            expect(customRules.length).to.equal(1);
            expect(customRules[0].rulename).to.equal('testRule');

            player.addABRCustomRule('custom', 'testRule2', {});
            player.addABRCustomRule('custom', 'testRule3', {});
            customRules = mediaPlayerModel.getABRCustomRules();
            expect(customRules.length).to.equal(3);

            player.removeABRCustomRule('testRule');

            customRules = mediaPlayerModel.getABRCustomRules();
            expect(customRules.length).to.equal(2);

            player.removeABRCustomRule();

            customRules = mediaPlayerModel.getABRCustomRules();
            expect(customRules.length).to.equal(0);
        });

        it('should manage UTC timing sources', function () {
            let utcTimingSources = mediaPlayerModel.getUTCTimingSources();
            expect(utcTimingSources.length).to.equal(0);

            player.addUTCTimingSource('urn:mpeg:dash:utc:http-head:2014', 'http://time.akamai.com');
            player.addUTCTimingSource('urn:mpeg:dash:utc:http-iso:2014', 'http://time.akamai.com');

            utcTimingSources = mediaPlayerModel.getUTCTimingSources();
            expect(utcTimingSources.length).to.equal(2);

            player.removeUTCTimingSource('urn:mpeg:dash:utc:http-head:2014', 'http://time.akamai.com');

            utcTimingSources = mediaPlayerModel.getUTCTimingSources();
            expect(utcTimingSources.length).to.equal(1);

            player.clearDefaultUTCTimingSources();
            utcTimingSources = mediaPlayerModel.getUTCTimingSources();
            expect(utcTimingSources.length).to.equal(0);

            player.restoreDefaultUTCTimingSources();
            utcTimingSources = mediaPlayerModel.getUTCTimingSources();
            expect(utcTimingSources.length).to.equal(1);
        });

        it('should configure useManifestDateHeaderTimeSource', function () {
            let useManifestDateHeaderTimeSource = mediaPlayerModel.getUseManifestDateHeaderTimeSource();
            expect(useManifestDateHeaderTimeSource).to.be.true; // jshint ignore:line

            player.enableManifestDateHeaderTimeSource(false);

            useManifestDateHeaderTimeSource = mediaPlayerModel.getUseManifestDateHeaderTimeSource();
            expect(useManifestDateHeaderTimeSource).to.be.false; // jshint ignore:line
        });

        it('should configure BufferToKeep', function () {
            let BufferToKeep = mediaPlayerModel.getBufferToKeep();
            expect(BufferToKeep).to.equal(20);

            player.setBufferToKeep(50);

            BufferToKeep = mediaPlayerModel.getBufferToKeep();
            expect(BufferToKeep).to.equal(50);
        });

        it('should configure BufferPruningInterval', function () {
            let BufferPruningInterval = mediaPlayerModel.getBufferPruningInterval();
            expect(BufferPruningInterval).to.equal(10);

            player.setBufferPruningInterval(50);

            BufferPruningInterval = mediaPlayerModel.getBufferPruningInterval();
            expect(BufferPruningInterval).to.equal(50);
        });

        it('should configure StableBufferTime', function () {
            let StableBufferTime = mediaPlayerModel.getStableBufferTime();
            expect(StableBufferTime).to.equal(12); // fast switch enabled

            player.setStableBufferTime(50);

            StableBufferTime = mediaPlayerModel.getStableBufferTime();
            expect(StableBufferTime).to.equal(50);
        });

        it('should configure BufferTimeAtTopQuality', function () {
            let BufferTimeAtTopQuality = mediaPlayerModel.getBufferTimeAtTopQuality();
            expect(BufferTimeAtTopQuality).to.equal(30);

            player.setBufferTimeAtTopQuality(50);

            BufferTimeAtTopQuality = mediaPlayerModel.getBufferTimeAtTopQuality();
            expect(BufferTimeAtTopQuality).to.equal(50);
        });

        it('should configure BufferTimeAtTopQualityLongForm', function () {
            let BufferTimeAtTopQualityLongForm = mediaPlayerModel.getBufferTimeAtTopQualityLongForm();
            expect(BufferTimeAtTopQualityLongForm).to.equal(60);

            player.setBufferTimeAtTopQualityLongForm(50);

            BufferTimeAtTopQualityLongForm = mediaPlayerModel.getBufferTimeAtTopQualityLongForm();
            expect(BufferTimeAtTopQualityLongForm).to.equal(50);
        });

        it('should configure LongFormContentDurationThreshold', function () {
            let LongFormContentDurationThreshold = mediaPlayerModel.getLongFormContentDurationThreshold();
            expect(LongFormContentDurationThreshold).to.equal(600);

            player.setLongFormContentDurationThreshold(50);

            LongFormContentDurationThreshold = mediaPlayerModel.getLongFormContentDurationThreshold();
            expect(LongFormContentDurationThreshold).to.equal(50);
        });

        it('should configure setSegmentOverlapToleranceTime', function () {
            let val = mediaPlayerModel.getSegmentOverlapToleranceTime();
            expect(val).to.equal(0.05);

            player.setSegmentOverlapToleranceTime(1.5);
            val = mediaPlayerModel.getSegmentOverlapToleranceTime();
            expect(val).to.equal(1.5);
        });

        it('should configure cacheLoadThresholds', function () {
            let cacheLoadThresholdForVideo = mediaPlayerModel.getCacheLoadThresholdForType(Constants.VIDEO);
            expect(cacheLoadThresholdForVideo).to.equal(50);

            player.setCacheLoadThresholdForType(Constants.VIDEO, 10);

            cacheLoadThresholdForVideo = mediaPlayerModel.getCacheLoadThresholdForType(Constants.VIDEO);
            expect(cacheLoadThresholdForVideo).to.equal(10);

            let cacheLoadThresholdForAudio = mediaPlayerModel.getCacheLoadThresholdForType(Constants.AUDIO);
            expect(cacheLoadThresholdForAudio).to.equal(5);

            player.setCacheLoadThresholdForType(Constants.AUDIO, 2);

            cacheLoadThresholdForAudio = mediaPlayerModel.getCacheLoadThresholdForType(Constants.AUDIO);
            expect(cacheLoadThresholdForAudio).to.equal(2);
        });

        it('should configure jumpGap feature', function () {
            let jumpGaps = mediaPlayerModel.getJumpGaps();
            expect(jumpGaps).to.equal(false);

            player.setJumpGaps(true);

            jumpGaps = mediaPlayerModel.getJumpGaps();
            expect(jumpGaps).to.equal(true);

            let smallGapLimit = mediaPlayerModel.getSmallGapLimit();
            expect(smallGapLimit).to.equal(0.8);

            player.setSmallGapLimit(0.5);

            smallGapLimit = mediaPlayerModel.getSmallGapLimit();
            expect(smallGapLimit).to.equal(0.5);
        });

        it('should configure manifestUpdateRetryInterval', function () {
            let manifestUpdateRetryInterval = player.getManifestUpdateRetryInterval();
            expect(manifestUpdateRetryInterval).to.equal(MediaPlayerModelMock.MANIFEST_UPDATE_RETRY_INTERVAL);

            player.setManifestUpdateRetryInterval(200);

            manifestUpdateRetryInterval = mediaPlayerModel.getManifestUpdateRetryInterval();
            expect(manifestUpdateRetryInterval).to.equal(200);

            manifestUpdateRetryInterval = player.getManifestUpdateRetryInterval();
            expect(manifestUpdateRetryInterval).to.equal(200);
        });

        it('should configure BandwidthSafetyFactor', function () {
            let BandwidthSafetyFactor = mediaPlayerModel.getBandwidthSafetyFactor();
            expect(BandwidthSafetyFactor).to.equal(0.9);

            BandwidthSafetyFactor = player.getBandwidthSafetyFactor();
            expect(BandwidthSafetyFactor).to.equal(0.9);

            player.setBandwidthSafetyFactor(0.1);

            BandwidthSafetyFactor = mediaPlayerModel.getBandwidthSafetyFactor();
            expect(BandwidthSafetyFactor).to.equal(0.1);

            BandwidthSafetyFactor = player.getBandwidthSafetyFactor();
            expect(BandwidthSafetyFactor).to.equal(0.1);
        });

        it('should configure AbandonLoadTimeout', function () {
            let AbandonLoadTimeout = mediaPlayerModel.getAbandonLoadTimeout();
            expect(AbandonLoadTimeout).to.equal(10000);

            player.setAbandonLoadTimeout(50);

            AbandonLoadTimeout = mediaPlayerModel.getAbandonLoadTimeout();
            expect(AbandonLoadTimeout).to.equal(50);
        });

        it('should configure FragmentLoaderRetryAttempts', function () {
            let FragmentLoaderRetryAttempts = mediaPlayerModel.getRetryAttemptsForType('MediaSegment');
            expect(FragmentLoaderRetryAttempts).to.equal(3);

            player.setFragmentLoaderRetryAttempts(50);

            FragmentLoaderRetryAttempts = mediaPlayerModel.getRetryAttemptsForType('MediaSegment');
            expect(FragmentLoaderRetryAttempts).to.equal(50);
        });

        it('should configure FragmentLoaderRetryInterval', function () {
            let FragmentLoaderRetryInterval = mediaPlayerModel.getRetryIntervalForType('MediaSegment');
            expect(FragmentLoaderRetryInterval).to.equal(1000);

            player.setFragmentLoaderRetryInterval(50);

            FragmentLoaderRetryInterval = mediaPlayerModel.getRetryIntervalForType('MediaSegment');
            expect(FragmentLoaderRetryInterval).to.equal(50);
        });

        it('should configure ManifestLoaderRetryAttempts', function () {
            let ManifestLoaderRetryAttempts = mediaPlayerModel.getRetryAttemptsForType('MPD');
            expect(ManifestLoaderRetryAttempts).to.equal(3);

            player.setManifestLoaderRetryAttempts(50);

            ManifestLoaderRetryAttempts = mediaPlayerModel.getRetryAttemptsForType('MPD');
            expect(ManifestLoaderRetryAttempts).to.equal(50);
        });

        it('should configure ManifestLoaderRetryInterval', function () {
            let ManifestLoaderRetryInterval = mediaPlayerModel.getRetryIntervalForType('MPD');
            expect(ManifestLoaderRetryInterval).to.equal(500);

            player.setManifestLoaderRetryInterval(50);

            ManifestLoaderRetryInterval = mediaPlayerModel.getRetryIntervalForType('MPD');
            expect(ManifestLoaderRetryInterval).to.equal(50);
        });

        it('should configure XHRWithCredentials', function () {
            let XHRWithCredentials = mediaPlayerModel.getXHRWithCredentialsForType('GET');
            expect(XHRWithCredentials).to.equal(false);

            XHRWithCredentials = player.getXHRWithCredentialsForType('GET');
            expect(XHRWithCredentials).to.equal(false);

            player.setXHRWithCredentialsForType('GET', true);

            XHRWithCredentials = mediaPlayerModel.getXHRWithCredentialsForType('GET');
            expect(XHRWithCredentials).to.equal(true);

            XHRWithCredentials = player.getXHRWithCredentialsForType('GET');
            expect(XHRWithCredentials).to.equal(true);
        });
    });

    describe('Text Management Functions', function () {
        describe('When it is not initialized', function () {
            it('Method setTextTrack should throw an exception', function () {
                expect(player.setTextTrack).to.throw(PLAYBACK_NOT_INITIALIZED_ERROR);
            });
        });
    });

    describe('Video Element Management Functions', function () {
        describe('When it is not initialized', function () {
            it('Method attachView should throw an exception when attaching a view', function () {
                expect(player.attachView).to.throw(MEDIA_PLAYER_NOT_INITIALIZED_ERROR);
            });

            it('Method getVideoElement should throw an exception', function () {
                expect(player.getVideoElement).to.throw(ELEMENT_NOT_ATTACHED_ERROR);
            });

            it('Method attachVideoContainer should throw an exception', function () {
                expect(player.getVideoElement).to.throw(ELEMENT_NOT_ATTACHED_ERROR);
            });

            it('Method attachTTMLRenderingDiv should throw an exception', function () {
                expect(player.getVideoElement).to.throw(ELEMENT_NOT_ATTACHED_ERROR);
            });
        });

        describe('When it is initialized', function () {
            beforeEach(function () {
                player.initialize(videoElementMock, dummyUrl, false);
            });

            it('Method getVideoElement should return video element', function () {

                const element = player.getVideoElement();
                const areEquals = objectUtils.areEqual(element, videoElementMock);
                expect(areEquals).to.be.true; // jshint ignore:line
            });

            it('should be able to attach video container', function () {
                let videoContainer = player.getVideoContainer();
                expect(videoContainer).to.be.undefined; // jshint ignore:line

                const myVideoContainer = {
                    videoContainer: 'videoContainer'
                };
                player.attachVideoContainer(myVideoContainer);

                videoContainer = player.getVideoContainer();
                const areEquals = objectUtils.areEqual(myVideoContainer, videoContainer);
                expect(areEquals).to.be.true; // jshint ignore:line
            });

            it('should be able to attach view', function () {
                let element = player.getVideoElement();
                const objectUtils = ObjectUtils(context).getInstance();
                let areEquals = objectUtils.areEqual(element, videoElementMock);
                expect(areEquals).to.be.true; // jshint ignore:line

                const myNewView = new VideoElementMock();

                player.attachView(myNewView);

                element = player.getVideoElement();

                areEquals = objectUtils.areEqual(element, myNewView);
                expect(areEquals).to.be.true; // jshint ignore:line
            });

            it('should be able to attach TTML renderer div', function () {
                let ttmlRenderer = player.getTTMLRenderingDiv();
                expect(ttmlRenderer).to.be.undefined; // jshint ignore:line

                const myTTMLRenderer = {
                    style: {}
                };

                player.attachTTMLRenderingDiv(myTTMLRenderer);

                ttmlRenderer = player.getTTMLRenderingDiv();
                const areEquals = objectUtils.areEqual(ttmlRenderer, myTTMLRenderer);
                expect(areEquals).to.be.true; // jshint ignore:line
            });

            it('Method attachView should throw an exception when attaching a view which is not VIDEO or AUDIO DOM element', function () {
                player.attachView(null);
                const myNewView = {
                    view: 'view'
                };

                expect(player.attachView.bind(player, myNewView)).to.throw(VideoModel.VIDEO_MODEL_WRONG_ELEMENT_TYPE);
            });
        });
    });

    describe('Stream and Track Management Functions', function () {
        describe('When it is not initialized', function () {
            it('Method getBitrateInfoListFor should throw an exception', function () {
                expect(player.getBitrateInfoListFor).to.throw('You must first call initialize() and set a source before calling this method');
            });

            it('Method getStreamsFromManifest should throw an exception', function () {
                expect(player.getStreamsFromManifest).to.throw('You must first call initialize() and set a source before calling this method');
            });

            it('Method getTracksFor should throw an exception', function () {
                expect(player.getTracksFor).to.throw('You must first call initialize() and set a source before calling this method');
            });

            it('Method getTracksForTypeFromManifest should throw an exception', function () {
                expect(player.getTracksForTypeFromManifest).to.throw('You must first call initialize() and set a source before calling this method');
            });

            it('Method getCurrentTrackFor should throw an exception', function () {
                expect(player.getCurrentTrackFor).to.throw('You must first call initialize() and set a source before calling this method');
            });

            it('Method setCurrentTrack should throw an exception', function () {
                expect(player.setCurrentTrack).to.throw('You must first call initialize() and set a source before calling this method');
            });

            it('Method setInitialMediaSettingsFor should throw an exception', function () {
                expect(player.setInitialMediaSettingsFor).to.throw(MEDIA_PLAYER_NOT_INITIALIZED_ERROR);
            });

            it('Method getInitialMediaSettingsFor should throw an exception', function () {
                expect(player.getInitialMediaSettingsFor).to.throw(MEDIA_PLAYER_NOT_INITIALIZED_ERROR);
            });

            it('Method getTrackSwitchModeFor should throw an exception', function () {
                expect(player.getTrackSwitchModeFor).to.throw(MEDIA_PLAYER_NOT_INITIALIZED_ERROR);
            });

            it('Method setTrackSwitchModeFor should throw an exception', function () {
                expect(player.setTrackSwitchModeFor).to.throw(MEDIA_PLAYER_NOT_INITIALIZED_ERROR);
            });

            it('Method setSelectionModeForInitialTrack should throw an exception', function () {
                expect(player.setSelectionModeForInitialTrack).to.throw(MEDIA_PLAYER_NOT_INITIALIZED_ERROR);
            });

            it('Method getSelectionModeForInitialTrack should throw an exception', function () {
                expect(player.getSelectionModeForInitialTrack).to.throw(MEDIA_PLAYER_NOT_INITIALIZED_ERROR);
            });

            it('Method getCurrentLiveLatency should throw an exception', function () {
                expect(player.getCurrentLiveLatency).to.throw(MEDIA_PLAYER_NOT_INITIALIZED_ERROR);
            });
        });
    });

    describe('Stream and Track Management Functions', function () {
        describe('When it is not initialized', function () {
        });

        describe('When it is initialized', function () {
            beforeEach(function () {
                mediaControllerMock.reset();
                player.initialize(videoElementMock, dummyUrl, false);
                mediaControllerMock.addTrack('track1');
                mediaControllerMock.addTrack('track2');
                mediaControllerMock.setTrack('track1');
            });

            it('Method getBitrateInfoListFor should return bitrate info list', function () {
                const bitrateList = player.getBitrateInfoListFor();
                expect(bitrateList.length).to.equal(2);
            });

            it('Method getTracksFor should return tracks', function () {
                const tracks = player.getTracksFor();
                expect(tracks.length).to.equal(2);
            });

            it('Method getCurrentTrackFor should return current track', function () {
                const track = player.getCurrentTrackFor();
                expect(track).to.equal('track1');
            });

            it('should configure initial media settings', function () {
                let initialSettings = player.getInitialMediaSettingsFor('audio');
                expect(initialSettings).to.not.exist; // jshint ignore:line

                player.setInitialMediaSettingsFor('audio', 'settings');

                initialSettings = player.getInitialMediaSettingsFor('audio');
                expect(initialSettings).to.equal('settings');
            });

            it('should set current track', function () {
                let currentTrack = mediaControllerMock.isCurrentTrack('audio');
                expect(currentTrack).to.be.false; // jshint ignore:line

                player.setCurrentTrack('audio');

                currentTrack = mediaControllerMock.isCurrentTrack('audio');
                expect(currentTrack).to.be.true; // jshint ignore:line
            });

            it('should configure track switch mode', function () {
                let trackSwitchMode = player.getTrackSwitchModeFor('audio');
                expect(trackSwitchMode).to.not.exist; // jshint ignore:line

                player.setTrackSwitchModeFor('audio', 'switch');

                trackSwitchMode = player.getTrackSwitchModeFor('audio');
                expect(trackSwitchMode).to.equal('switch');
            });

            it('should configure selection mode for initial track', function () {
                let selectionMode = player.getSelectionModeForInitialTrack();
                expect(selectionMode).to.not.exist; // jshint ignore:line

                player.setSelectionModeForInitialTrack('mode');

                selectionMode = player.getSelectionModeForInitialTrack();
                expect(selectionMode).to.equal('mode');
            });
        });
    });

    describe('Protection Management Functions', function () {});

    describe('Tools Functions', function () {
        describe('When it is not initialized', function () {
            it('Method attachSource should throw an exception', function () {
                expect(player.attachSource).to.throw(MediaPlayer.NOT_INITIALIZED_ERROR_MSG);
            });
        });
    });

    describe('Metrics Functions', function () {
        describe('When it is initialized', function () {
            beforeEach(function () {
                player.initialize(videoElementMock, dummyUrl, false);
            });

            it('Method getDashMetrics should return dash metrics', function () {
                const metricsExt = player.getDashMetrics();
                expect(metricsExt).to.exist; // jshint ignore:line
            });

            it('Method getMetricsFor should return no metrics', function () {
                const audioMetrics = player.getMetricsFor('audio');
                const videoMetrics = player.getMetricsFor('video');

                expect(audioMetrics).to.be.null; // jshint ignore:line
                expect(videoMetrics).to.be.null; // jshint ignore:line
            });
        });
    });
});<|MERGE_RESOLUTION|>--- conflicted
+++ resolved
@@ -15,12 +15,7 @@
 const ELEMENT_NOT_ATTACHED_ERROR = 'You must first call attachView() to set the video element before calling this method';
 const PLAYBACK_NOT_INITIALIZED_ERROR = 'You must first call initialize() and set a valid source and view before calling this method';
 const STREAMING_NOT_INITIALIZED_ERROR = 'You must first call initialize() and set a source before calling this method';
-<<<<<<< HEAD
 const PLAYBACK_LOW_LATENCY_MIN_DRIFT_BAD_ARGUMENT_ERROR = 'Playback minimum drift has an invalid value! Use a number from 0 to 0.5';
-const MEDIA_PLAYER_BAD_ARGUMENT_ERROR = 'MediaPlayer Invalid Arguments!';
-=======
-const PLAYBACK_CATCHUP_RATE_BAD_ARGUMENT_ERROR = 'Playback catchup rate invalid argument! Use a number from 0 to 0.2';
->>>>>>> 1ba4febb
 const MEDIA_PLAYER_NOT_INITIALIZED_ERROR = 'MediaPlayer not initialized!';
 
 describe('MediaPlayer', function () {
