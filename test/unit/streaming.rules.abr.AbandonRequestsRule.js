import AbandonRequestsRule from '../../src/streaming/rules/abr/AbandonRequestsRule';
import SwitchRequest from '../../src/streaming/rules/SwitchRequest';
import MediaPlayerModelMock from './mocks/MediaPlayerModelMock';
import DashMetricsMock from './mocks/DashMetricsMock';
import RulesContextMock from './mocks/RulesContextMock';
import Settings from '../../src/core/Settings';

const expect = require('chai').expect;

const context = {};

describe('AbandonRequestsRule', function () {
    const settings = Settings(context).getInstance();

    it('should return an empty switchRequest when shouldAbandon function is called with an empty parameter', function () {
        const abandonRequestsRule = AbandonRequestsRule(context).create({});
        const abandonRequest = abandonRequestsRule.shouldAbandon();

        expect(abandonRequest.quality).to.be.equal(SwitchRequest.NO_CHANGE);  // jshint ignore:line
    });

    it('should return an empty switchRequest when shouldAbandon function is called with a mock parameter', function () {
        let rulesContextMock = new RulesContextMock();
        let dashMetricsMock = new DashMetricsMock();
        let mediaPlayerModelMock = new MediaPlayerModelMock();

<<<<<<< HEAD
        const abandonRequestsRule = AbandonRequestsRule(context).create({
            metricsModel: metricsModelMock,
            dashMetrics: dashMetricsMock,
            mediaPlayerModel: mediaPlayerModelMock,
            settings: settings
        });
=======
        const abandonRequestsRule = AbandonRequestsRule(context).create({dashMetrics: dashMetricsMock,
                                                                         mediaPlayerModel: mediaPlayerModelMock});

>>>>>>> 2e020499

        const abandonRequest = abandonRequestsRule.shouldAbandon(rulesContextMock);

        expect(abandonRequest.quality).to.be.equal(SwitchRequest.NO_CHANGE);  // jshint ignore:line
    });
});<|MERGE_RESOLUTION|>--- conflicted
+++ resolved
@@ -24,18 +24,11 @@
         let dashMetricsMock = new DashMetricsMock();
         let mediaPlayerModelMock = new MediaPlayerModelMock();
 
-<<<<<<< HEAD
         const abandonRequestsRule = AbandonRequestsRule(context).create({
-            metricsModel: metricsModelMock,
             dashMetrics: dashMetricsMock,
             mediaPlayerModel: mediaPlayerModelMock,
             settings: settings
         });
-=======
-        const abandonRequestsRule = AbandonRequestsRule(context).create({dashMetrics: dashMetricsMock,
-                                                                         mediaPlayerModel: mediaPlayerModelMock});
-
->>>>>>> 2e020499
 
         const abandonRequest = abandonRequestsRule.shouldAbandon(rulesContextMock);
 
