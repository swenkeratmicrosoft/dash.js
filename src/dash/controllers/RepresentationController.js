/**
 * The copyright in this software is being made available under the BSD License,
 * included below. This software may be subject to other third party and contributor
 * rights, including patent rights, and no such rights are granted under this license.
 *
 * Copyright (c) 2013, Dash Industry Forum.
 * All rights reserved.
 *
 * Redistribution and use in source and binary forms, with or without modification,
 * are permitted provided that the following conditions are met:
 *  * Redistributions of source code must retain the above copyright notice, this
 *  list of conditions and the following disclaimer.
 *  * Redistributions in binary form must reproduce the above copyright notice,
 *  this list of conditions and the following disclaimer in the documentation and/or
 *  other materials provided with the distribution.
 *  * Neither the name of Dash Industry Forum nor the names of its
 *  contributors may be used to endorse or promote products derived from this software
 *  without specific prior written permission.
 *
 *  THIS SOFTWARE IS PROVIDED BY THE COPYRIGHT HOLDERS AND CONTRIBUTORS AS IS AND ANY
 *  EXPRESS OR IMPLIED WARRANTIES, INCLUDING, BUT NOT LIMITED TO, THE IMPLIED
 *  WARRANTIES OF MERCHANTABILITY AND FITNESS FOR A PARTICULAR PURPOSE ARE DISCLAIMED.
 *  IN NO EVENT SHALL THE COPYRIGHT HOLDER OR CONTRIBUTORS BE LIABLE FOR ANY DIRECT,
 *  INDIRECT, INCIDENTAL, SPECIAL, EXEMPLARY, OR CONSEQUENTIAL DAMAGES (INCLUDING, BUT
 *  NOT LIMITED TO, PROCUREMENT OF SUBSTITUTE GOODS OR SERVICES; LOSS OF USE, DATA, OR
 *  PROFITS; OR BUSINESS INTERRUPTION) HOWEVER CAUSED AND ON ANY THEORY OF LIABILITY,
 *  WHETHER IN CONTRACT, STRICT LIABILITY, OR TORT (INCLUDING NEGLIGENCE OR OTHERWISE)
 *  ARISING IN ANY WAY OUT OF THE USE OF THIS SOFTWARE, EVEN IF ADVISED OF THE
 *  POSSIBILITY OF SUCH DAMAGE.
 */
import DashManifestExtensions from '../extensions/DashManifestExtensions.js';
import DashMetricsExtensions from '../extensions/DashMetricsExtensions.js';
import TimelineConverter from '../TimelineConverter.js';
import AbrController from '../../streaming/controllers/AbrController.js';
import PlaybackController from '../../streaming/controllers/PlaybackController.js';
import StreamController from '../../streaming/controllers/StreamController.js';
import ManifestModel from '../../streaming/models/ManifestModel.js';
import MetricsModel from '../../streaming/models/MetricsModel.js';
import MediaPlayerModel from '../../streaming/models/MediaPlayerModel.js';
import DOMStorage from '../../streaming/utils/DOMStorage.js';
import Error from '../../streaming/vo/Error.js';
import EventBus from '../../core/EventBus.js';
import Events from '../../core/events/Events.js';
import FactoryMaker from '../../core/FactoryMaker.js';

function RepresentationController() {

    const SEGMENTS_UPDATE_FAILED_ERROR_CODE = 1;

    let context = this.context;
    let eventBus = EventBus(context).getInstance();

    let instance,
        data,
        dataIndex,
        updating,
        availableRepresentations,
        currentRepresentation,
        streamProcessor,
        abrController,
        indexHandler,
        streamController,
        playbackController,
        manifestModel,
        metricsModel,
        domStorage,
        timelineConverter,
        manifestExt,
        metricsExt,
        mediaPlayerModel;

    function setup() {
        data = null;
        dataIndex = -1;
        updating = true;
        availableRepresentations = [];

        abrController = AbrController(context).getInstance();
        streamController = StreamController(context).getInstance();
        playbackController = PlaybackController(context).getInstance();
        manifestModel = ManifestModel(context).getInstance();
        metricsModel = MetricsModel(context).getInstance();
        domStorage = DOMStorage(context).getInstance();
        timelineConverter = TimelineConverter(context).getInstance();
        manifestExt = DashManifestExtensions(context).getInstance();
        metricsExt = DashMetricsExtensions(context).getInstance();
        mediaPlayerModel = MediaPlayerModel(context).getInstance();

        eventBus.on(Events.QUALITY_CHANGED, onQualityChanged, instance);
        eventBus.on(Events.REPRESENTATION_UPDATED, onRepresentationUpdated, instance);
        eventBus.on(Events.WALLCLOCK_TIME_UPDATED, onWallclockTimeUpdated, instance);
        eventBus.on(Events.BUFFER_LEVEL_UPDATED, onBufferLevelUpdated, instance);
        eventBus.on(Events.LIVE_EDGE_SEARCH_COMPLETED, onLiveEdgeSearchCompleted, instance);
    }

    function initialize(StreamProcessor) {
        streamProcessor = StreamProcessor;
        indexHandler = streamProcessor.getIndexHandler();
    }

    function getStreamProcessor() {
        return streamProcessor;
    }

    function getData() {
        return data;
    }

    function getDataIndex() {
        return dataIndex;
    }

    function isUpdating() {
        return updating;
    }

    function getCurrentRepresentation() {
        return currentRepresentation;
    }

    function reset() {

        eventBus.off(Events.QUALITY_CHANGED, onQualityChanged, instance);
        eventBus.off(Events.REPRESENTATION_UPDATED, onRepresentationUpdated, instance);
        eventBus.off(Events.WALLCLOCK_TIME_UPDATED, onWallclockTimeUpdated, instance);
        eventBus.off(Events.BUFFER_LEVEL_UPDATED, onBufferLevelUpdated, instance);
        eventBus.off(Events.LIVE_EDGE_SEARCH_COMPLETED, onLiveEdgeSearchCompleted, instance);

        data = null;
        dataIndex = -1;
        updating = true;
        availableRepresentations = [];
        abrController = null;
        streamController = null;
        playbackController = null;
        manifestModel = null;
        metricsModel = null;
        domStorage = null;
        timelineConverter = null;
        manifestExt = null;
        metricsExt = null;
        mediaPlayerModel = null;

    }

    function updateData(dataValue, adaptation, type) {
        var quality,
            averageThroughput;

        var bitrate = null;
        var streamInfo = streamProcessor.getStreamInfo();
        var maxQuality = abrController.getTopQualityIndexFor(type, streamInfo.id);

        updating = true;
        eventBus.trigger(Events.DATA_UPDATE_STARTED, {sender: this});

        availableRepresentations = updateRepresentations(adaptation);

        if (data === null && type !== 'fragmentedText') {
            averageThroughput = abrController.getAverageThroughput(type);
            bitrate = averageThroughput || abrController.getInitialBitrateFor(type, streamInfo);
            quality = abrController.getQualityForBitrate(streamProcessor.getMediaInfo(), bitrate);
        } else {
            quality = abrController.getQualityFor(type, streamInfo);
        }

        if (quality > maxQuality) {
            quality = maxQuality;
        }

        currentRepresentation = getRepresentationForQuality(quality);
        data = dataValue;

        if (type !== 'video' && type !== 'audio' && type !== 'fragmentedText') {
            updating = false;
            eventBus.trigger(Events.DATA_UPDATE_COMPLETED, {sender: this, data: data, currentRepresentation: currentRepresentation});
            return;
        }

        for (var i = 0; i < availableRepresentations.length; i++) {
            indexHandler.updateRepresentation(availableRepresentations[i], true);
        }
    }

    function addRepresentationSwitch() {
        var now = new Date();
        var currentRepresentation = getCurrentRepresentation();
        var currentVideoTimeMs = playbackController.getTime() * 1000;

        metricsModel.addRepresentationSwitch(currentRepresentation.adaptation.type, now, currentVideoTimeMs, currentRepresentation.id);
    }

    function addDVRMetric() {
        var range = timelineConverter.calcSegmentAvailabilityRange(currentRepresentation, streamProcessor.isDynamic());
        metricsModel.addDVRInfo(streamProcessor.getType(), playbackController.getTime(), streamProcessor.getStreamInfo().manifestInfo, range);
    }

    function getRepresentationForQuality(quality) {
        return availableRepresentations[quality];
    }

    function getQualityForRepresentation(representation) {
        return availableRepresentations.indexOf(representation);
    }

    function isAllRepresentationsUpdated() {
        for (var i = 0, ln = availableRepresentations.length; i < ln; i++) {
            var segmentInfoType = availableRepresentations[i].segmentInfoType;
            if (availableRepresentations[i].segmentAvailabilityRange === null || availableRepresentations[i].initialization === null ||
                    ((segmentInfoType === 'SegmentBase' || segmentInfoType === 'BaseURL') && !availableRepresentations[i].segments)
            ) {
                return false;
            }
        }

        return true;
    }

    function updateRepresentations(adaptation) {
        var reps;
        var manifest = manifestModel.getValue();

        dataIndex = manifestExt.getIndexForAdaptation(data, manifest, adaptation.period.index);
        reps = manifestExt.getRepresentationsForAdaptation(manifest, adaptation);

        return reps;
    }

    function updateAvailabilityWindow(isDynamic) {
        var rep;

        for (var i = 0, ln = availableRepresentations.length; i < ln; i++) {
            rep = availableRepresentations[i];
            rep.segmentAvailabilityRange = timelineConverter.calcSegmentAvailabilityRange(rep, isDynamic);
        }
    }

<<<<<<< HEAD
    function postponeUpdate(postponeTimePeriod) {
        var delay = postponeTimePeriod;
=======
    function resetAvailabilityWindow() {
        availableRepresentations.forEach(rep => {
            rep.segmentAvailabilityRange = null;
        });
    }

    function postponeUpdate(availabilityDelay) {
        var delay = (availabilityDelay + (currentRepresentation.segmentDuration * mediaPlayerModel.getLiveDelayFragmentCount())) * 1000;
>>>>>>> ef70b1d6
        var update = function () {
            if (isUpdating()) return;

            updating = true;
            eventBus.trigger(Events.DATA_UPDATE_STARTED, { sender: instance });

            // clear the segmentAvailabilityRange for all reps.
            // this ensures all are updated before the live edge search starts
            resetAvailabilityWindow();

            for (var i = 0; i < availableRepresentations.length; i++) {
                indexHandler.updateRepresentation(availableRepresentations[i], true);
            }
        };

        updating = false;
        eventBus.trigger(Events.AST_IN_FUTURE, { delay: delay });
        setTimeout(update, delay);
    }

    function onRepresentationUpdated(e) {
        if (e.sender.getStreamProcessor() !== streamProcessor || !isUpdating()) return;

        var r = e.representation;
        var streamMetrics = metricsModel.getMetricsFor('stream');
        var metrics = metricsModel.getMetricsFor(getCurrentRepresentation().adaptation.type);
        var manifestUpdateInfo = metricsExt.getCurrentManifestUpdate(streamMetrics);

        var repInfo,
            err,
            repSwitch;
        var alreadyAdded = false;

        var postponeTimePeriod = 0;

        if (r.adaptation.period.mpd.manifest.type == 'dynamic')
        {
            var segmentAvailabilityTimePeriod = r.segmentAvailabilityRange.end - r.segmentAvailabilityRange.start;
            // We must put things to sleep unless till e.g. the startTime calculation in ScheduleController.onLiveEdgeSearchCompleted fall after the segmentAvailabilityRange.start
            postponeTimePeriod = ((currentRepresentation.segmentDuration * mediaPlayerModel.getLiveDelayFragmentCount()) - segmentAvailabilityTimePeriod) * 1000;
        }

        if (postponeTimePeriod > 0) {
            addDVRMetric();
            postponeUpdate(postponeTimePeriod);
            err = new Error(SEGMENTS_UPDATE_FAILED_ERROR_CODE, 'Segments update failed', null);
            eventBus.trigger(Events.DATA_UPDATE_COMPLETED, {sender: this, data: data, currentRepresentation: currentRepresentation, error: err});

            return;
        }

        if (manifestUpdateInfo) {
            for (var i = 0; i < manifestUpdateInfo.trackInfo.length; i++) {
                repInfo = manifestUpdateInfo.trackInfo[i];
                if (repInfo.index === r.index && repInfo.mediaType === streamProcessor.getType()) {
                    alreadyAdded = true;
                    break;
                }
            }

            if (!alreadyAdded) {
                metricsModel.addManifestUpdateRepresentationInfo(manifestUpdateInfo, r.id, r.index, r.adaptation.period.index,
                        streamProcessor.getType(),r.presentationTimeOffset, r.startNumber, r.segmentInfoType);
            }
        }

        if (isAllRepresentationsUpdated()) {
            updating = false;
            abrController.setPlaybackQuality(streamProcessor.getType(), streamProcessor.getStreamInfo(), getQualityForRepresentation(currentRepresentation));
            metricsModel.updateManifestUpdateInfo(manifestUpdateInfo, {latency: currentRepresentation.segmentAvailabilityRange.end - playbackController.getTime()});

            repSwitch = metricsExt.getCurrentRepresentationSwitch(metrics);

            if (!repSwitch) {
                addRepresentationSwitch();
            }

            eventBus.trigger(Events.DATA_UPDATE_COMPLETED, {sender: this, data: data, currentRepresentation: currentRepresentation});
        }
    }

    function onWallclockTimeUpdated(e) {
        if (e.isDynamic) {
            updateAvailabilityWindow(e.isDynamic);
        }
    }

    function onLiveEdgeSearchCompleted(e) {
        if (e.error) return;

        updateAvailabilityWindow(true);
        indexHandler.updateRepresentation(currentRepresentation, false);

        // we need to update checkTime after we have found the live edge because its initial value
        // does not take into account clientServerTimeShift
        var manifest = manifestModel.getValue();
        var period = currentRepresentation.adaptation.period;
        var streamInfo = streamController.getActiveStreamInfo();

        if (streamInfo.isLast) {
            period.mpd.checkTime = manifestExt.getCheckTime(manifest, period);
            period.duration = manifestExt.getEndTimeForLastPeriod(manifestModel.getValue(), period) - period.start;
            streamInfo.duration = period.duration;
        }
    }

    function onBufferLevelUpdated(e) {
        if (e.sender.getStreamProcessor() !== streamProcessor) return;
        addDVRMetric();
    }

    function onQualityChanged(e) {
        if (e.mediaType !== streamProcessor.getType() || streamProcessor.getStreamInfo().id !== e.streamInfo.id) return;

        if (e.oldQuality !== e.newQuality) {
            currentRepresentation = getRepresentationForQuality(e.newQuality);
            setLocalStorage(e.mediaType, currentRepresentation.bandwidth);
            addRepresentationSwitch();
        }
    }

    function setLocalStorage(type, bitrate) {
        if (domStorage.isSupported(DOMStorage.STORAGE_TYPE_LOCAL) && (type === 'video' || type === 'audio')) {
            localStorage.setItem(DOMStorage['LOCAL_STORAGE_' + type.toUpperCase() + '_BITRATE_KEY'], JSON.stringify({bitrate: bitrate / 1000, timestamp: new Date().getTime()}));
        }
    }

    instance = {
        initialize: initialize,
        getData: getData,
        getDataIndex: getDataIndex,
        isUpdating: isUpdating,
        updateData: updateData,
        getStreamProcessor: getStreamProcessor,
        getCurrentRepresentation: getCurrentRepresentation,
        getRepresentationForQuality: getRepresentationForQuality,
        reset: reset
    };

    setup();
    return instance;
}

RepresentationController.__dashjs_factory_name = 'RepresentationController';
export default FactoryMaker.getClassFactory(RepresentationController);<|MERGE_RESOLUTION|>--- conflicted
+++ resolved
@@ -235,19 +235,14 @@
         }
     }
 
-<<<<<<< HEAD
-    function postponeUpdate(postponeTimePeriod) {
-        var delay = postponeTimePeriod;
-=======
     function resetAvailabilityWindow() {
         availableRepresentations.forEach(rep => {
             rep.segmentAvailabilityRange = null;
         });
     }
 
-    function postponeUpdate(availabilityDelay) {
-        var delay = (availabilityDelay + (currentRepresentation.segmentDuration * mediaPlayerModel.getLiveDelayFragmentCount())) * 1000;
->>>>>>> ef70b1d6
+    function postponeUpdate(postponeTimePeriod) {
+        var delay = postponeTimePeriod;
         var update = function () {
             if (isUpdating()) return;
 
