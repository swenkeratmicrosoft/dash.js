--- conflicted
+++ resolved
@@ -58,14 +58,11 @@
         this.SUGGESTED_PRESENTATION_DELAY = 'suggestedPresentationDelay';
         this.SCHEME_ID_URI = 'schemeIdUri';
         this.START_TIME = 'starttime';
-<<<<<<< HEAD
-        this.MOVING_AVERAGE_SLIDING_WINDOW = 'slidingWindow';
-        this.MOVING_AVERAGE_EWMA = 'ewma';
-=======
         this.ABR_STRATEGY_DYNAMIC = 'abrDynamic';
         this.ABR_STRATEGY_BOLA = 'abrBola';
         this.ABR_STRATEGY_THROUGHPUT = 'abrThroughput';
->>>>>>> 37ec323d
+        this.MOVING_AVERAGE_SLIDING_WINDOW = 'slidingWindow';
+        this.MOVING_AVERAGE_EWMA = 'ewma';
     }
 
     constructor () {
