/**
 * The copyright in this software is being made available under the BSD License,
 * included below. This software may be subject to other third party and contributor
 * rights, including patent rights, and no such rights are granted under this license.
 *
 * Copyright (c) 2013, Dash Industry Forum.
 * All rights reserved.
 *
 * Redistribution and use in source and binary forms, with or without modification,
 * are permitted provided that the following conditions are met:
 *  * Redistributions of source code must retain the above copyright notice, this
 *  list of conditions and the following disclaimer.
 *  * Redistributions in binary form must reproduce the above copyright notice,
 *  this list of conditions and the following disclaimer in the documentation and/or
 *  other materials provided with the distribution.
 *  * Neither the name of Dash Industry Forum nor the names of its
 *  contributors may be used to endorse or promote products derived from this software
 *  without specific prior written permission.
 *
 *  THIS SOFTWARE IS PROVIDED BY THE COPYRIGHT HOLDERS AND CONTRIBUTORS AS IS AND ANY
 *  EXPRESS OR IMPLIED WARRANTIES, INCLUDING, BUT NOT LIMITED TO, THE IMPLIED
 *  WARRANTIES OF MERCHANTABILITY AND FITNESS FOR A PARTICULAR PURPOSE ARE DISCLAIMED.
 *  IN NO EVENT SHALL THE COPYRIGHT HOLDER OR CONTRIBUTORS BE LIABLE FOR ANY DIRECT,
 *  INDIRECT, INCIDENTAL, SPECIAL, EXEMPLARY, OR CONSEQUENTIAL DAMAGES (INCLUDING, BUT
 *  NOT LIMITED TO, PROCUREMENT OF SUBSTITUTE GOODS OR SERVICES; LOSS OF USE, DATA, OR
 *  PROFITS; OR BUSINESS INTERRUPTION) HOWEVER CAUSED AND ON ANY THEORY OF LIABILITY,
 *  WHETHER IN CONTRACT, STRICT LIABILITY, OR TORT (INCLUDING NEGLIGENCE OR OTHERWISE)
 *  ARISING IN ANY WAY OUT OF THE USE OF THIS SOFTWARE, EVEN IF ADVISED OF THE
 *  POSSIBILITY OF SUCH DAMAGE.
 */

<<<<<<< HEAD
import EventBus from '../../core/EventBus.js';
import Events from "../../core/events/Events.js";
=======
import EventBus from '../utils/EventBus.js';
import Events from '../Events.js';
>>>>>>> 46bd6448
import FactoryMaker from '../../core/FactoryMaker.js';
import FragmentRequest from '../vo/FragmentRequest.js';

const FRAGMENT_MODEL_LOADING = "loading";
const FRAGMENT_MODEL_EXECUTED = "executed";
const FRAGMENT_MODEL_CANCELED = "canceled";
const FRAGMENT_MODEL_FAILED = "failed";


let factory = FactoryMaker.getClassFactory(FragmentModel);

factory.FRAGMENT_MODEL_LOADING = FRAGMENT_MODEL_LOADING;
factory.FRAGMENT_MODEL_EXECUTED = FRAGMENT_MODEL_EXECUTED;
factory.FRAGMENT_MODEL_CANCELED = FRAGMENT_MODEL_CANCELED;
factory.FRAGMENT_MODEL_FAILED = FRAGMENT_MODEL_FAILED;

export default factory;

function FragmentModel(config) {

    let context = this.context;
    let eventBus = EventBus(context).getInstance();
    let log = config.log;
    let metricsModel = config.metricsModel;

    let instance = {
        setLoader: setLoader,
        setScheduleController: setScheduleController,
        getScheduleController: getScheduleController,
        getRequests: getRequests,
        isFragmentLoaded: isFragmentLoaded,
        removeExecutedRequestsBeforeTime: removeExecutedRequestsBeforeTime,
        abortRequests: abortRequests,
        executeRequest: executeRequest,
        reset: reset
    };

    setup();
    return instance;

    let scheduleController,
        executedRequests,
        loadingRequests,
        delayLoadingTimeout,
        fragmentLoader;

    function setup(){
        scheduleController = null;
        fragmentLoader = null;
        executedRequests = [];
        loadingRequests = [];

        eventBus.on(Events.LOADING_COMPLETED, onLoadingCompleted, instance);
        eventBus.on(Events.PLAYBACK_SEEKING, onPlaybackSeeking, instance);
    }

    function setLoader(value) {
        fragmentLoader = value;
    }

    function setScheduleController(value) {
        scheduleController = value;
    }

    function getScheduleController() {
        return scheduleController
    }

    function isFragmentLoaded(request) {
        var isEqualComplete = function(req1, req2) {
                return ((req1.action === FragmentRequest.ACTION_COMPLETE) && (req1.action === req2.action));
            },

            isEqualMedia = function(req1, req2) {
                return ((req1.url === req2.url) && (req1.startTime === req2.startTime));
            },

            isEqualInit = function(req1, req2) {
                return isNaN(req1.index) && isNaN(req2.index) && (req1.quality === req2.quality);
            },

            check = function(arr) {
                var req,
                    isLoaded = false,
                    i;

                var ln = arr.length;

                for (i = 0; i < ln; i += 1) {
                    req = arr[i];

                    if (isEqualMedia(request, req) || isEqualInit(request, req) || isEqualComplete(request, req)) {
                        //log(request.mediaType + "Fragment already loaded for time: " + request.startTime);
                        isLoaded = true;
                        break;
                    }
                }

                return isLoaded;
            };

        return (check(loadingRequests) || check(executedRequests));
    }

    /**
     *
     * Gets an array of {@link FragmentRequest} objects
     *
     * @param {object} filter The object with properties by which the method filters the requests to be returned.
     *  the only mandatory property is state, which must be a value from
     *  other properties should match the properties of {@link FragmentRequest}. E.g.:
     *  getRequests({state: FragmentModel.FRAGMENT_MODEL_EXECUTED, quality: 0}) - returns
     *  all the requests from executedRequests array where requests.quality = filter.quality
     *
     * @returns {Array}
     * @memberof FragmentModel#
     */
    function getRequests(filter) {
        var requests = [],
            filteredRequests = [],
            states,
            ln = 1;

        if (!filter || !filter.state) return requests;

        if (filter.state instanceof Array) {
            ln = filter.state.length;
            states = filter.state;
        } else {
            states = [filter.state];
        }

        for(var i = 0; i < ln; i += 1) {
            requests = getRequestsForState(states[i]);
            filteredRequests = filteredRequests.concat(filterRequests(requests, filter));
        }

        return filteredRequests;
    }

    function removeExecutedRequestsBeforeTime(time) {
        var lastIdx = executedRequests.length - 1;
        var start = NaN,
            req = null,
            i;

        // loop through the executed requests and remove the ones for which startTime is less than the given time
        for (i = lastIdx; i >= 0; i -=1) {
            req = executedRequests[i];
            start = req.startTime;
            if (!isNaN(start) && (start < time)) {
                removeRequest(executedRequests, req);
            }
        }
    }

    function abortRequests() {
        var reqs = [];
        fragmentLoader.abort();

        while (loadingRequests.length > 0) {
            reqs.push(loadingRequests[0]);
            removeRequest(loadingRequests, loadingRequests[0]);
        }

        loadingRequests = [];

        return reqs;
    }

    function executeRequest(request) {
        var now = new Date().getTime();

        if (!request) return;

        //Adds the ability to delay single fragment loading time to control buffer. Needed for Advanced ABR rules.
        if (now < request.delayLoadingTime ) {
            delayLoadingTimeout = setTimeout(function(){
                executeRequest(request);
            }, (request.delayLoadingTime - now) );
            return;
        }

        switch (request.action) {
            case FragmentRequest.ACTION_COMPLETE:
                // Stream has completed, execute the corresponding callback
                executedRequests.push(request);
                addSchedulingInfoMetrics(request, FRAGMENT_MODEL_EXECUTED);
                eventBus.trigger(Events.STREAM_COMPLETED, {request: request, fragmentModel:this});
                break;
            case FragmentRequest.ACTION_DOWNLOAD:
                loadingRequests.push(request);
                addSchedulingInfoMetrics(request, FRAGMENT_MODEL_LOADING);
                loadCurrentFragment(request);
                break;
            default:
                log("Unknown request action.");
        }
    }

    function reset() {
        eventBus.off(Events.LOADING_COMPLETED, onLoadingCompleted, this);
        eventBus.off(Events.PLAYBACK_SEEKING, onPlaybackSeeking, this);

        fragmentLoader.abort();
        fragmentLoader = null;
        context = null;
        executedRequests = [];
        loadingRequests = [];
    }

    function loadCurrentFragment(request) {
        eventBus.trigger(Events.FRAGMENT_LOADING_STARTED, {sender: instance, request: request});
        fragmentLoader.load(request);
    }

    function removeRequest(arr, request) {
        var idx = arr.indexOf(request);

        if (idx !== -1) {
            arr.splice(idx, 1);
        }
    }

    function getRequestForTime(arr, time, threshold) {
        var lastIdx = arr.length - 1;
        var start = NaN,
            end = NaN,
            req = null,
            i;

        // loop through the executed requests and pick the one for which the playback interval matches the given time
        for (i = lastIdx; i >= 0; i -=1) {
            req = arr[i];
            start = req.startTime;
            end = start + req.duration;
            threshold = threshold || (req.duration / 2);
            if ((!isNaN(start) && !isNaN(end) && ((time + threshold) >= start) && ((time - threshold) < end)) || (isNaN(start) && isNaN(time))) {
                return req;
            }
        }

        return null;
    }

    function filterRequests(arr, filter) {
        if (!filter) return arr;

        // for time use a specific filtration function
        if (filter.hasOwnProperty("time")) {
            return [getRequestForTime(arr, filter.time, filter.threshold)];
        }

        return arr.filter(function(request/*, idx, arr*/) {
            for (var prop in filter) {
                if (prop === "state") continue;

                if (filter.hasOwnProperty(prop) && request[prop] != filter[prop]) return false;
            }

            return true;
        });
    }

    function getRequestsForState(state) {
        var requests;

        switch (state) {
            case FRAGMENT_MODEL_LOADING:
                requests = loadingRequests;
                break;
            case FRAGMENT_MODEL_EXECUTED:
                requests = executedRequests;
                break;
            default:
                requests = [];
        }

        return requests;
    }

    function addSchedulingInfoMetrics(request, state) {
        if (!request) return;

        var mediaType = request.mediaType;
        var now = new Date();
        var type = request.type;
        var startTime = request.startTime;
        var availabilityStartTime = request.availabilityStartTime;
        var duration = request.duration;
        var quality = request.quality;
        var range = request.range;

        metricsModel.addSchedulingInfo(mediaType, now, type, startTime, availabilityStartTime, duration, quality, range, state);
        metricsModel.addRequestsQueue(mediaType, loadingRequests, executedRequests);
    }

    function onLoadingCompleted(e) {
        if (e.sender !== fragmentLoader) return;

        var request = e.request;
        var response = e.response;
        var error = e.error;

        loadingRequests.splice(loadingRequests.indexOf(request), 1);

        if (response && !error) {
            executedRequests.push(request);
        }

        addSchedulingInfoMetrics(request, error ? FRAGMENT_MODEL_FAILED : FRAGMENT_MODEL_EXECUTED);
        eventBus.trigger(Events.FRAGMENT_LOADING_COMPLETED, {request: request, response: response, error:error, sender:this})
    }

    function onPlaybackSeeking (){
        if (delayLoadingTimeout !== undefined){
            clearTimeout(delayLoadingTimeout);
        }
    }
};<|MERGE_RESOLUTION|>--- conflicted
+++ resolved
@@ -29,13 +29,9 @@
  *  POSSIBILITY OF SUCH DAMAGE.
  */
 
-<<<<<<< HEAD
+
 import EventBus from '../../core/EventBus.js';
 import Events from "../../core/events/Events.js";
-=======
-import EventBus from '../utils/EventBus.js';
-import Events from '../Events.js';
->>>>>>> 46bd6448
 import FactoryMaker from '../../core/FactoryMaker.js';
 import FragmentRequest from '../vo/FragmentRequest.js';
 
