/**
 * The copyright in this software is being made available under the BSD License,
 * included below. This software may be subject to other third party and contributor
 * rights, including patent rights, and no such rights are granted under this license.
 *
 * Copyright (c) 2013, Dash Industry Forum.
 * All rights reserved.
 *
 * Redistribution and use in source and binary forms, with or without modification,
 * are permitted provided that the following conditions are met:
 *  * Redistributions of source code must retain the above copyright notice, this
 *  list of conditions and the following disclaimer.
 *  * Redistributions in binary form must reproduce the above copyright notice,
 *  this list of conditions and the following disclaimer in the documentation and/or
 *  other materials provided with the distribution.
 *  * Neither the name of Dash Industry Forum nor the names of its
 *  contributors may be used to endorse or promote products derived from this software
 *  without specific prior written permission.
 *
 *  THIS SOFTWARE IS PROVIDED BY THE COPYRIGHT HOLDERS AND CONTRIBUTORS AS IS AND ANY
 *  EXPRESS OR IMPLIED WARRANTIES, INCLUDING, BUT NOT LIMITED TO, THE IMPLIED
 *  WARRANTIES OF MERCHANTABILITY AND FITNESS FOR A PARTICULAR PURPOSE ARE DISCLAIMED.
 *  IN NO EVENT SHALL THE COPYRIGHT HOLDER OR CONTRIBUTORS BE LIABLE FOR ANY DIRECT,
 *  INDIRECT, INCIDENTAL, SPECIAL, EXEMPLARY, OR CONSEQUENTIAL DAMAGES (INCLUDING, BUT
 *  NOT LIMITED TO, PROCUREMENT OF SUBSTITUTE GOODS OR SERVICES; LOSS OF USE, DATA, OR
 *  PROFITS; OR BUSINESS INTERRUPTION) HOWEVER CAUSED AND ON ANY THEORY OF LIABILITY,
 *  WHETHER IN CONTRACT, STRICT LIABILITY, OR TORT (INCLUDING NEGLIGENCE OR OTHERWISE)
 *  ARISING IN ANY WAY OUT OF THE USE OF THIS SOFTWARE, EVEN IF ADVISED OF THE
 *  POSSIBILITY OF SUCH DAMAGE.
 */

import BitrateInfo from '../vo/BitrateInfo';
import DOMStorage from '../utils/DOMStorage';
import MediaPlayerModel from '../models/MediaPlayerModel';
import FragmentModel from '../models/FragmentModel';
import EventBus from '../../core/EventBus';
import Events from '../../core/events/Events';
import MediaPlayerEvents from '../MediaPlayerEvents.js';
import FactoryMaker from '../../core/FactoryMaker';
import ManifestModel from '../models/ManifestModel';
import DashManifestModel from '../../dash/models/DashManifestModel';
import VideoModel from '../models/VideoModel';
import RulesContext from '../rules/RulesContext.js';
import SwitchRequestHistory from '../rules/SwitchRequestHistory.js';
import DroppedFramesHistory from '../rules/DroppedFramesHistory.js';
import MetricsModel from '../models/MetricsModel.js';
import DashMetrics from '../../dash/DashMetrics.js';

const ABANDON_LOAD = 'abandonload';
const ALLOW_LOAD = 'allowload';
const DEFAULT_VIDEO_BITRATE = 1000;
const DEFAULT_AUDIO_BITRATE = 100;
const QUALITY_DEFAULT = 0;

function AbrController() {

    let context = this.context;
    let eventBus = EventBus(context).getInstance();

    let instance,
        abrRulesCollection,
        streamController,
        autoSwitchBitrate,
        topQualities,
        qualityDict,
        bitrateDict,
        ratioDict,
        averageThroughputDict,
        streamProcessorDict,
        abandonmentStateDict,
        abandonmentTimeout,
        limitBitrateByPortal,
        usePixelRatioInLimitBitrateByPortal,
        windowResizeEventCalled,
        elementWidth,
        elementHeight,
        manifestModel,
        dashManifestModel,
        videoModel,
        mediaPlayerModel,
        domStorage,
        playbackIndex,
        switchHistory,
        droppedFramesHistory,
        metricsModel,
        dashMetrics,
        lastSwitchTime;

    function setup() {
        autoSwitchBitrate = {video: true, audio: true};
        topQualities = {};
        qualityDict = {};
        bitrateDict = {};
        ratioDict = {};
        averageThroughputDict = {};
        abandonmentStateDict = {};
        streamProcessorDict = {};
        limitBitrateByPortal = false;
        usePixelRatioInLimitBitrateByPortal = false;
        if (windowResizeEventCalled === undefined) {
            windowResizeEventCalled = false;
        }
        domStorage = DOMStorage(context).getInstance();
        mediaPlayerModel = MediaPlayerModel(context).getInstance();
        manifestModel = ManifestModel(context).getInstance();
        dashManifestModel = DashManifestModel(context).getInstance();
        videoModel = VideoModel(context).getInstance();
        switchHistory = SwitchRequestHistory(context).create();
        metricsModel = MetricsModel(context).getInstance();
        dashMetrics = DashMetrics(context).getInstance();
        lastSwitchTime = new Date().getTime() / 1000;
    }

    function initialize(type, streamProcessor) {
        streamProcessorDict[type] = streamProcessor;
        abandonmentStateDict[type] = abandonmentStateDict[type] || {};
        abandonmentStateDict[type].state = ALLOW_LOAD;
        eventBus.on(Events.LOADING_PROGRESS, onFragmentLoadProgress, this);
<<<<<<< HEAD

        if (type == 'video') {
            eventBus.on(MediaPlayerEvents.QUALITY_CHANGE_RENDERED, onQualityChangeRendered, this);
            droppedFramesHistory = DroppedFramesHistory(context).create();
        }
    }

    function reset() {
        eventBus.off(Events.LOADING_PROGRESS, onFragmentLoadProgress, this);
        eventBus.off(MediaPlayerEvents.QUALITY_CHANGE_RENDERED, onQualityChangeRendered, this);
        playbackIndex = undefined;
        droppedFramesHistory = undefined;
        clearTimeout(abandonmentTimeout);
        abandonmentTimeout = null;
        setup();
=======
        if (type == 'video') {
            setElementSize();
        }
>>>>>>> aeb51f4f
    }

    function setConfig(config) {
        if (!config) return;

        if (config.abrRulesCollection) {
            abrRulesCollection = config.abrRulesCollection;
        }
        if (config.streamController) {
            streamController = config.streamController;
        }
    }

    function onQualityChangeRendered(e) {
        if (e.mediaType === 'video') {
            playbackIndex = e.newQuality;
            droppedFramesHistory.push(playbackIndex, videoModel.getPlaybackQuality());
        }
    }

    function getTopQualityIndexFor(type, id) {
        var idx;
        topQualities[id] = topQualities[id] || {};

        if (!topQualities[id].hasOwnProperty(type)) {
            topQualities[id][type] = 0;
        }

        idx = checkMaxBitrate(topQualities[id][type], type);
        idx = checkMaxRepresentationRatio(idx, type, topQualities[id][type]);
        idx = checkPortalSize(idx, type);
        return idx;
    }

    /**
     * @param {string} type
     * @returns {number} A value of the initial bitrate, kbps
     * @memberof AbrController#
     */
    function getInitialBitrateFor(type) {

        let savedBitrate = domStorage.getSavedBitrateSettings(type);

        if (!bitrateDict.hasOwnProperty(type)) {
            if (ratioDict.hasOwnProperty(type)) {
                let manifest = manifestModel.getValue();
                let representation = dashManifestModel.getAdaptationForType(manifest, 0, type).Representation;

                if (Array.isArray(representation)) {
                    let repIdx = Math.max(Math.round(representation.length * ratioDict[type]) - 1, 0);
                    bitrateDict[type] = representation[repIdx].bandwidth;
                } else {
                    bitrateDict[type] = 0;
                }
            } else if (!isNaN(savedBitrate)) {
                bitrateDict[type] = savedBitrate;
            } else {
                bitrateDict[type] = (type === 'video') ? DEFAULT_VIDEO_BITRATE : DEFAULT_AUDIO_BITRATE;
            }
        }

        return bitrateDict[type];
    }

    /**
     * @param {string} type
     * @param {number} value A value of the initial bitrate, kbps
     * @memberof AbrController#
     */
    function setInitialBitrateFor(type, value) {
        bitrateDict[type] = value;
    }

    function getInitialRepresentationRatioFor(type) {
        if (!ratioDict.hasOwnProperty(type)) {
            return null;
        }

        return ratioDict[type];
    }

    function setInitialRepresentationRatioFor(type, value) {
        ratioDict[type] = value;
    }

    function getMaxAllowedBitrateFor(type) {
        if (bitrateDict.hasOwnProperty('max') && bitrateDict.max.hasOwnProperty(type)) {
            return bitrateDict.max[type];
        }
        return NaN;
    }

    //TODO  change bitrateDict structure to hold one object for video and audio with initial and max values internal.
    // This means you need to update all the logic around initial bitrate DOMStorage, RebController etc...
    function setMaxAllowedBitrateFor(type, value) {
        bitrateDict.max = bitrateDict.max || {};
        bitrateDict.max[type] = value;
    }

    function getMaxAllowedRepresentationRatioFor(type) {
        if (ratioDict.hasOwnProperty('max') && ratioDict.max.hasOwnProperty(type)) {
            return ratioDict.max[type];
        }
        return 1;
    }

    function setMaxAllowedRepresentationRatioFor(type, value) {
        ratioDict.max = ratioDict.max || {};
        ratioDict.max[type] = value;
    }

    function getAutoSwitchBitrateFor(type) {
        return autoSwitchBitrate[type];
    }

    function setAutoSwitchBitrateFor(type, value) {
        autoSwitchBitrate[type] = value;
    }

    function getLimitBitrateByPortal() {
        return limitBitrateByPortal;
    }

    function setLimitBitrateByPortal(value) {
        limitBitrateByPortal = value;
    }

    function getUsePixelRatioInLimitBitrateByPortal() {
        return usePixelRatioInLimitBitrateByPortal;
    }

    function setUsePixelRatioInLimitBitrateByPortal(value) {
        usePixelRatioInLimitBitrateByPortal = value;
    }

    function getPlaybackQuality(streamProcessor) {
        const type = streamProcessor.getType();
        const streamInfo = streamProcessor.getStreamInfo();
        const streamId = streamInfo.id;
        const oldQuality = getQualityFor(type, streamInfo);
        const rulesContext = RulesContext(context).create({
            streamProcessor: streamProcessor,
            currentValue: oldQuality,
            playbackIndex: playbackIndex,
            switchHistory: switchHistory,
            droppedFramesHistory: droppedFramesHistory,
            hasRichBuffer: hasRichBuffer(type)
        });

        if (droppedFramesHistory) {
            droppedFramesHistory.push(playbackIndex, videoModel.getPlaybackQuality());
        }

        //log("ABR enabled? (" + autoSwitchBitrate + ")");
        if (getAutoSwitchBitrateFor(type)) {
            const topQualityIdx = getTopQualityIndexFor(type, streamId);
            const switchRequest = abrRulesCollection.getMaxQuality(rulesContext);
            let newQuality = switchRequest.value;
            if (newQuality < 0 || newQuality > topQualityIdx) {
                newQuality = topQualityIdx;
            }

            switchHistory.push({oldValue: oldQuality, newValue: newQuality});

            if (newQuality != oldQuality) {
                if (abandonmentStateDict[type].state === ALLOW_LOAD || newQuality > oldQuality) {
                    changeQuality(type, streamInfo, oldQuality, newQuality, switchRequest.reason);
                }
            }
        }
    }

    function setPlaybackQuality(type, streamInfo, newQuality, reason) {
        const id = streamInfo.id;
        const oldQuality = getQualityFor(type, streamInfo);
        const isInt = newQuality !== null && !isNaN(newQuality) && (newQuality % 1 === 0);

        if (!isInt) throw new Error('argument is not an integer');

        if (newQuality !== oldQuality && newQuality >= 0 && newQuality <= getTopQualityIndexFor(type, id)) {
            changeQuality(type, streamInfo, oldQuality, newQuality, reason);
        }
    }

    function changeQuality(type, streamInfo, oldQuality, newQuality, reason) {
        setQualityFor(type, streamInfo.id, newQuality);
        eventBus.trigger(Events.QUALITY_CHANGE_REQUESTED, {mediaType: type, streamInfo: streamInfo, oldQuality: oldQuality, newQuality: newQuality, reason: reason});
    }

    function setAbandonmentStateFor(type, state) {
        abandonmentStateDict[type].state = state;
    }

    function getAbandonmentStateFor(type) {
        return abandonmentStateDict[type].state;
    }

    /**
     * @param {MediaInfo} mediaInfo
     * @param {number} bitrate A bitrate value, kbps
     * @param {number} latency Expected latency of connection, ms
     * @returns {number} A quality index <= for the given bitrate
     * @memberof AbrController#
     */
    function getQualityForBitrate(mediaInfo, bitrate, latency) {
        if (latency && streamProcessorDict[mediaInfo.type].getCurrentRepresentationInfo() && streamProcessorDict[mediaInfo.type].getCurrentRepresentationInfo().fragmentDuration) {
            latency = latency / 1000;
            let fragmentDuration = streamProcessorDict[mediaInfo.type].getCurrentRepresentationInfo().fragmentDuration;
            if (latency > fragmentDuration) {
                return 0;
            } else {
                let deadTimeRatio = latency / fragmentDuration;
                bitrate = bitrate * (1 - deadTimeRatio);
            }
        }

        const bitrateList = getBitrateList(mediaInfo);
        if (!bitrateList || bitrateList.length === 0) {
            return QUALITY_DEFAULT;
        }

        for (let i = bitrateList.length - 1; i >= 0; i--) {
            const bitrateInfo = bitrateList[i];
            if (bitrate * 1000 >= bitrateInfo.bitrate) {
                return i;
            }
        }
        return 0;
    }

    /**
     * @param {MediaInfo} mediaInfo
     * @returns {Array|null} A list of {@link BitrateInfo} objects
     * @memberof AbrController#
     */
    function getBitrateList(mediaInfo) {
        if (!mediaInfo || !mediaInfo.bitrateList) return null;

        var bitrateList = mediaInfo.bitrateList;
        var type = mediaInfo.type;

        var infoList = [];
        var bitrateInfo;

        for (var i = 0, ln = bitrateList.length; i < ln; i++) {
            bitrateInfo = new BitrateInfo();
            bitrateInfo.mediaType = type;
            bitrateInfo.qualityIndex = i;
            bitrateInfo.bitrate = bitrateList[i].bandwidth;
            bitrateInfo.width = bitrateList[i].width;
            bitrateInfo.height = bitrateList[i].height;
            infoList.push(bitrateInfo);
        }

        return infoList;
    }

    function hasRichBuffer(type) {
        const now = new Date().getTime() / 1000;
        const representationInfo = streamProcessorDict[type].getCurrentRepresentationInfo();
        const waitToSwitchTime = !isNaN(representationInfo.fragmentDuration) ? representationInfo.fragmentDuration / 2 : 2;
        const metrics = metricsModel.getReadOnlyMetricsFor(type);
        const lastBufferLevel = dashMetrics.getCurrentBufferLevel(metrics);
        const lastBufferStateVO = (metrics.BufferState.length > 0) ? metrics.BufferState[metrics.BufferState.length - 1] : null;
        let isBufferRich = false;

        if (!(now - lastSwitchTime < waitToSwitchTime ||
            getAbandonmentStateFor(type) === ABANDON_LOAD ||
            lastBufferStateVO === null)) {
            // This will happen when another rule tries to switch from top to any other.
            // If there is enough buffer why not try to stay at high level.
            if (lastBufferLevel > lastBufferStateVO.target) {
                isBufferRich = (lastBufferLevel - lastBufferStateVO.target) > mediaPlayerModel.getRichBufferThreshold();
            }
        }

        return isBufferRich;
    }

    function setAverageThroughput(type, value) {
        averageThroughputDict[type] = value;
    }

    function getAverageThroughput(type) {
        return averageThroughputDict[type];
    }

    function updateTopQualityIndex(mediaInfo) {
        var type = mediaInfo.type;
        var streamId = mediaInfo.streamInfo.id;
        var max = mediaInfo.representationCount - 1;

        setTopQualityIndex(type, streamId, max);

        return max;
    }

    function isPlayingAtTopQuality(streamInfo) {
        var isAtTop;
        var streamId = streamInfo.id;
        var audioQuality = getQualityFor('audio', streamInfo);
        var videoQuality = getQualityFor('video', streamInfo);

        isAtTop = (audioQuality === getTopQualityIndexFor('audio', streamId)) &&
            (videoQuality === getTopQualityIndexFor('video', streamId));

        return isAtTop;
    }

    function getQualityFor(type, streamInfo) {
        var id = streamInfo.id;
        var quality;

        qualityDict[id] = qualityDict[id] || {};

        if (!qualityDict[id].hasOwnProperty(type)) {
            qualityDict[id][type] = QUALITY_DEFAULT;
        }

        quality = qualityDict[id][type];
        return quality;
    }

    function setQualityFor(type, id, value) {
        qualityDict[id] = qualityDict[id] || {};
        qualityDict[id][type] = value;
    }

    function setTopQualityIndex(type, id, value) {
        topQualities[id] = topQualities[id] || {};
        topQualities[id][type] = value;
    }

    function checkMaxBitrate(idx, type) {
        var maxBitrate = getMaxAllowedBitrateFor(type);
        if (isNaN(maxBitrate) || !streamProcessorDict[type]) {
            return idx;
        }
        var maxIdx = getQualityForBitrate(streamProcessorDict[type].getMediaInfo(), maxBitrate);
        return Math.min (idx , maxIdx);
    }

    function checkMaxRepresentationRatio(idx, type, maxIdx) {
        var maxRepresentationRatio = getMaxAllowedRepresentationRatioFor(type);
        if (isNaN(maxRepresentationRatio) || maxRepresentationRatio >= 1 || maxRepresentationRatio < 0) {
            return idx;
        }
        return Math.min( idx , Math.round(maxIdx * maxRepresentationRatio) );
    }

    function setWindowResizeEventCalled(value) {
        windowResizeEventCalled = value;
    }

    function setElementSize() {
        var element = videoModel.getElement();
        if (element !== undefined) {
            var hasPixelRatio = usePixelRatioInLimitBitrateByPortal && window.hasOwnProperty('devicePixelRatio');
            var pixelRatio = hasPixelRatio ? window.devicePixelRatio : 1;
            elementWidth = element.clientWidth * pixelRatio;
            elementHeight = element.clientHeight * pixelRatio;
        }
    }

    function checkPortalSize(idx, type) {
        if (type !== 'video' || !limitBitrateByPortal || !streamProcessorDict[type]) {
            return idx;
        }

        if (!windowResizeEventCalled) {
            setElementSize();
        }

        var manifest = manifestModel.getValue();
        var representation = dashManifestModel.getAdaptationForType(manifest, 0, type).Representation;
        var newIdx = idx;

        if (elementWidth > 0 && elementHeight > 0) {
            while (
                newIdx > 0 &&
                representation[newIdx] &&
                elementWidth < representation[newIdx].width &&
                elementWidth - representation[newIdx - 1].width < representation[newIdx].width - elementWidth
            ) {
                newIdx = newIdx - 1;
            }

            if (representation.length - 2 >= newIdx && representation[newIdx].width === representation[newIdx + 1].width) {
                newIdx = Math.min(idx, newIdx + 1);
            }
        }

        return newIdx;
    }

    function onFragmentLoadProgress(e) {
        const type = e.request.mediaType;
        if (getAutoSwitchBitrateFor(type)) {
            const scheduleController = streamProcessorDict[type].getScheduleController();
            if (!scheduleController) return;// There may be a fragment load in progress when we switch periods and recreated some controllers.

            let rulesContext = RulesContext(context).create({
                streamProcessor: streamProcessorDict[type],
                currentRequest: e.request,
                currentValue: getQualityFor(type, streamController.getActiveStreamInfo()),
                hasRichBuffer: hasRichBuffer(type)
            });
            let switchRequest = abrRulesCollection.shouldAbandonFragment(rulesContext);
            //Removed overrideFunc
            //    function (currentValue, newValue) {
            //        return newValue;
            //    });

            if (switchRequest.value >= 0) {
                const fragmentModel = scheduleController.getFragmentModel();
                const request = fragmentModel.getRequests({state: FragmentModel.FRAGMENT_MODEL_LOADING, index: e.request.index})[0];
                if (request) {
                    //TODO Check if we should abort or if better to finish download. check bytesLoaded/Total
                    fragmentModel.abortRequests();
                    setAbandonmentStateFor(type, ABANDON_LOAD);
                    switchHistory.push({oldValue: getQualityFor(type, streamController.getActiveStreamInfo()), newValue: switchRequest.value, confidence: 1, reason: switchRequest.reason});
                    setPlaybackQuality(type, streamController.getActiveStreamInfo(), switchRequest.value, switchRequest.reason);
                    eventBus.trigger(Events.FRAGMENT_LOADING_ABANDONED, {streamProcessor: streamProcessorDict[type], request: request, mediaType: type});

                    clearTimeout(abandonmentTimeout);
                    abandonmentTimeout = setTimeout(
                        () => {setAbandonmentStateFor(type, ALLOW_LOAD); abandonmentTimeout = null;},
                        mediaPlayerModel.getAbandonLoadTimeout()
                    );
                }
            }
        }
    }

    instance = {
        isPlayingAtTopQuality: isPlayingAtTopQuality,
        updateTopQualityIndex: updateTopQualityIndex,
        getAverageThroughput: getAverageThroughput,
        getBitrateList: getBitrateList,
        getQualityForBitrate: getQualityForBitrate,
        getMaxAllowedBitrateFor: getMaxAllowedBitrateFor,
        setMaxAllowedBitrateFor: setMaxAllowedBitrateFor,
        getMaxAllowedRepresentationRatioFor: getMaxAllowedRepresentationRatioFor,
        setMaxAllowedRepresentationRatioFor: setMaxAllowedRepresentationRatioFor,
        getInitialBitrateFor: getInitialBitrateFor,
        setInitialBitrateFor: setInitialBitrateFor,
        getInitialRepresentationRatioFor: getInitialRepresentationRatioFor,
        setInitialRepresentationRatioFor: setInitialRepresentationRatioFor,
        setAutoSwitchBitrateFor: setAutoSwitchBitrateFor,
        getAutoSwitchBitrateFor: getAutoSwitchBitrateFor,
        setLimitBitrateByPortal: setLimitBitrateByPortal,
        getLimitBitrateByPortal: getLimitBitrateByPortal,
        getUsePixelRatioInLimitBitrateByPortal: getUsePixelRatioInLimitBitrateByPortal,
        setUsePixelRatioInLimitBitrateByPortal: setUsePixelRatioInLimitBitrateByPortal,
        getQualityFor: getQualityFor,
        getAbandonmentStateFor: getAbandonmentStateFor,
        setAbandonmentStateFor: setAbandonmentStateFor,
        setPlaybackQuality: setPlaybackQuality,
        getPlaybackQuality: getPlaybackQuality,
        setAverageThroughput: setAverageThroughput,
        getTopQualityIndexFor: getTopQualityIndexFor,
        setElementSize: setElementSize,
        setWindowResizeEventCalled: setWindowResizeEventCalled,
        initialize: initialize,
        setConfig: setConfig,
        reset: reset
    };

    setup();

    return instance;
}

AbrController.__dashjs_factory_name = 'AbrController';
let factory = FactoryMaker.getSingletonFactory(AbrController);
factory.ABANDON_LOAD = ABANDON_LOAD;
factory.QUALITY_DEFAULT = QUALITY_DEFAULT;
export default factory;<|MERGE_RESOLUTION|>--- conflicted
+++ resolved
@@ -116,11 +116,10 @@
         abandonmentStateDict[type] = abandonmentStateDict[type] || {};
         abandonmentStateDict[type].state = ALLOW_LOAD;
         eventBus.on(Events.LOADING_PROGRESS, onFragmentLoadProgress, this);
-<<<<<<< HEAD
-
         if (type == 'video') {
             eventBus.on(MediaPlayerEvents.QUALITY_CHANGE_RENDERED, onQualityChangeRendered, this);
             droppedFramesHistory = DroppedFramesHistory(context).create();
+            setElementSize();
         }
     }
 
@@ -132,11 +131,6 @@
         clearTimeout(abandonmentTimeout);
         abandonmentTimeout = null;
         setup();
-=======
-        if (type == 'video') {
-            setElementSize();
-        }
->>>>>>> aeb51f4f
     }
 
     function setConfig(config) {
