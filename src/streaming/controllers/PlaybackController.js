/**
 * The copyright in this software is being made available under the BSD License,
 * included below. This software may be subject to other third party and contributor
 * rights, including patent rights, and no such rights are granted under this license.
 *
 * Copyright (c) 2013, Dash Industry Forum.
 * All rights reserved.
 *
 * Redistribution and use in source and binary forms, with or without modification,
 * are permitted provided that the following conditions are met:
 *  * Redistributions of source code must retain the above copyright notice, this
 *  list of conditions and the following disclaimer.
 *  * Redistributions in binary form must reproduce the above copyright notice,
 *  this list of conditions and the following disclaimer in the documentation and/or
 *  other materials provided with the distribution.
 *  * Neither the name of Dash Industry Forum nor the names of its
 *  contributors may be used to endorse or promote products derived from this software
 *  without specific prior written permission.
 *
 *  THIS SOFTWARE IS PROVIDED BY THE COPYRIGHT HOLDERS AND CONTRIBUTORS AS IS AND ANY
 *  EXPRESS OR IMPLIED WARRANTIES, INCLUDING, BUT NOT LIMITED TO, THE IMPLIED
 *  WARRANTIES OF MERCHANTABILITY AND FITNESS FOR A PARTICULAR PURPOSE ARE DISCLAIMED.
 *  IN NO EVENT SHALL THE COPYRIGHT HOLDER OR CONTRIBUTORS BE LIABLE FOR ANY DIRECT,
 *  INDIRECT, INCIDENTAL, SPECIAL, EXEMPLARY, OR CONSEQUENTIAL DAMAGES (INCLUDING, BUT
 *  NOT LIMITED TO, PROCUREMENT OF SUBSTITUTE GOODS OR SERVICES; LOSS OF USE, DATA, OR
 *  PROFITS; OR BUSINESS INTERRUPTION) HOWEVER CAUSED AND ON ANY THEORY OF LIABILITY,
 *  WHETHER IN CONTRACT, STRICT LIABILITY, OR TORT (INCLUDING NEGLIGENCE OR OTHERWISE)
 *  ARISING IN ANY WAY OUT OF THE USE OF THIS SOFTWARE, EVEN IF ADVISED OF THE
 *  POSSIBILITY OF SUCH DAMAGE.
 */
import Constants from '../constants/Constants';
import BufferController from './BufferController';
import EventBus from '../../core/EventBus';
import Events from '../../core/events/Events';
import FactoryMaker from '../../core/FactoryMaker';
import Debug from '../../core/Debug';

const LIVE_UPDATE_PLAYBACK_TIME_INTERVAL_MS = 500;

function PlaybackController() {

    const context = this.context;
    const eventBus = EventBus(context).getInstance();

    let instance,
        logger,
        streamController,
        metricsModel,
        dashMetrics,
        manifestModel,
        dashManifestModel,
        adapter,
        videoModel,
        timelineConverter,
        liveStartTime,
        wallclockTimeIntervalId,
        commonEarliestTime,
        liveDelay,
        bufferedRange,
        streamInfo,
        isDynamic,
        mediaPlayerModel,
        playOnceInitialized,
        lastLivePlaybackTime,
        availabilityStartTime,
        compatibleWithPreviousStream,
<<<<<<< HEAD
        isLowLatencySeekingInProgress,
        playbackStalled,
        minPlaybackRateChange;
=======
        uriFragmentModel;

    let catchUpPlaybackRate = DEFAULT_CATCHUP_PLAYBACK_RATE;
>>>>>>> 1ba4febb

    function setup() {
        logger = Debug(context).getInstance().getLogger(instance);

        reset();
    }

    function initialize(StreamInfo, compatible) {
        streamInfo = StreamInfo;
        addAllListeners();
        isDynamic = streamInfo.manifestInfo.isDynamic;
        isLowLatencySeekingInProgress = false;
        playbackStalled = false;
        liveStartTime = streamInfo.start;
        compatibleWithPreviousStream = compatible;

        const ua = typeof navigator !== 'undefined' ? navigator.userAgent.toLowerCase() : '';

        // Detect safari browser (special behavior for low latency streams)
        const isSafari = /safari/.test(ua) && !/chrome/.test(ua);
        minPlaybackRateChange = isSafari ? 0.25 : 0.02;

        eventBus.on(Events.DATA_UPDATE_COMPLETED, onDataUpdateCompleted, this);
        eventBus.on(Events.BYTES_APPENDED_END_FRAGMENT, onBytesAppended, this);
        eventBus.on(Events.BUFFER_LEVEL_STATE_CHANGED, onBufferLevelStateChanged, this);
        eventBus.on(Events.PERIOD_SWITCH_STARTED, onPeriodSwitchStarted, this);
        eventBus.on(Events.PLAYBACK_PROGRESS, onPlaybackProgression, this);
        eventBus.on(Events.PLAYBACK_TIME_UPDATED, onPlaybackProgression, this);
        eventBus.on(Events.PLAYBACK_ENDED, onPlaybackEnded, this);

        if (playOnceInitialized) {
            playOnceInitialized = false;
            play();
        }
    }

    function onPeriodSwitchStarted(e) {
        if (!isDynamic && e.fromStreamInfo && commonEarliestTime[e.fromStreamInfo.id] !== undefined) {
            delete bufferedRange[e.fromStreamInfo.id];
            delete commonEarliestTime[e.fromStreamInfo.id];
        }
    }

    function getTimeToStreamEnd() {
        return parseFloat((getStreamEndTime() - getTime()).toFixed(5));
    }

    function getStreamEndTime() {
        const startTime = getStreamStartTime(true);
        const offset = isDynamic ? startTime - streamInfo.start : 0;
        return startTime + (streamInfo.duration - offset);
    }

    function play() {
        if (streamInfo && videoModel && videoModel.getElement()) {
            videoModel.play();
        } else {
            playOnceInitialized = true;
        }
    }

    function isPaused() {
        return streamInfo && videoModel ? videoModel.isPaused() : null;
    }

    function pause() {
        if (streamInfo && videoModel) {
            videoModel.pause();
        }
    }

    function isSeeking() {
        return streamInfo && videoModel ? videoModel.isSeeking() : null;
    }

    function seek(time, stickToBuffered, internalSeek) {
        if (streamInfo && videoModel) {
            if (internalSeek === true) {
                if (time !== videoModel.getTime()) {
                    // Internal seek = seek video model only (disable 'seeking' listener),
                    // buffer(s) are already appended at given time (see onBytesAppended())
                    videoModel.removeEventListener('seeking', onPlaybackSeeking);
                    logger.info('Requesting seek to time: ' + time);
                    videoModel.setCurrentTime(time, stickToBuffered);
                }
            } else {
                eventBus.trigger(Events.PLAYBACK_SEEK_ASKED);
                logger.info('Requesting seek to time: ' + time);
                videoModel.setCurrentTime(time, stickToBuffered);
            }
        }
    }

    function seekToLive() {
        const metrics = metricsModel.getReadOnlyMetricsFor(Constants.VIDEO) || metricsModel.getReadOnlyMetricsFor(Constants.AUDIO);
        const DVRMetrics = dashMetrics.getCurrentDVRInfo(metrics);
        const DVRWindow = DVRMetrics ? DVRMetrics.range : null;

        seek(DVRWindow.end - mediaPlayerModel.getLiveDelay(), true, false);
    }

    function getTime() {
        return streamInfo && videoModel ? videoModel.getTime() : null;
    }

    function getNormalizedTime() {
        let t = getTime();

        if (isDynamic && !isNaN(availabilityStartTime)) {
            const timeOffset = availabilityStartTime / 1000;
            // Fix current time for firefox and safari (returned as an absolute time)
            if (t > timeOffset) {
                t -= timeOffset;
            }
        }

        return t;
    }

    function getPlaybackRate() {
        return streamInfo && videoModel ? videoModel.getPlaybackRate() : null;
    }

    function getPlayedRanges() {
        return streamInfo && videoModel ? videoModel.getPlayedRanges() : null;
    }

    function getEnded() {
        return streamInfo && videoModel ? videoModel.getEnded() : null;
    }

    function getIsDynamic() {
        return isDynamic;
    }

    function getStreamController() {
        return streamController;
    }

    function setLiveStartTime(value) {
        liveStartTime = value;
    }

    function getLiveStartTime() {
        return liveStartTime;
    }

    /**
     * Computes the desirable delay for the live edge to avoid a risk of getting 404 when playing at the bleeding edge
     * @param {number} fragmentDuration - seconds?
     * @param {number} dvrWindowSize - seconds?
     * @returns {number} object
     * @memberof PlaybackController#
     */
    function computeLiveDelay(fragmentDuration, dvrWindowSize) {
        const mpd = dashManifestModel.getMpd(manifestModel.getValue());

        let delay;
        let ret;
        const END_OF_PLAYLIST_PADDING = 10;

        if (mediaPlayerModel.getUseSuggestedPresentationDelay() && mpd.hasOwnProperty(Constants.SUGGESTED_PRESENTATION_DELAY)) {
            delay = mpd.suggestedPresentationDelay;
        } else if (mediaPlayerModel.getLowLatencyEnabled()) {
            delay = 0;
        } else if (mediaPlayerModel.getLiveDelay()) {
            delay = mediaPlayerModel.getLiveDelay(); // If set by user, this value takes precedence
        } else if (!isNaN(fragmentDuration)) {
            delay = fragmentDuration * mediaPlayerModel.getLiveDelayFragmentCount();
        } else {
            delay = streamInfo.manifestInfo.minBufferTime * 2;
        }

        if (mpd.availabilityStartTime) {
            availabilityStartTime = mpd.availabilityStartTime.getTime();
        }

        if (dvrWindowSize > 0) {
            // cap target latency to:
            // - dvrWindowSize / 2 for short playlists
            // - dvrWindowSize - END_OF_PLAYLIST_PADDING for longer playlists
            const targetDelayCapping = Math.max(dvrWindowSize - END_OF_PLAYLIST_PADDING, dvrWindowSize / 2);
            ret = Math.min(delay, targetDelayCapping);
        } else {
            ret = delay;
        }
        liveDelay = ret;
        return ret;
    }

    function getLiveDelay() {
        return liveDelay;
    }

    function getCurrentLiveLatency() {
        if (!isDynamic || isNaN(availabilityStartTime)) {
            return NaN;
        }
        let currentTime = getNormalizedTime();
        if (isNaN(currentTime) || currentTime === 0) {
            return 0;
        }

        const now = new Date().getTime() + timelineConverter.getClientTimeOffset() * 1000;
        return Math.max(((now - availabilityStartTime - currentTime * 1000) / 1000).toFixed(3), 0);
    }

    function reset() {
        liveStartTime = NaN;
        playOnceInitialized = false;
        commonEarliestTime = {};
        liveDelay = 0;
        availabilityStartTime = 0;
        bufferedRange = {};
        if (videoModel) {
            eventBus.off(Events.DATA_UPDATE_COMPLETED, onDataUpdateCompleted, this);
            eventBus.off(Events.BUFFER_LEVEL_STATE_CHANGED, onBufferLevelStateChanged, this);
            eventBus.off(Events.BYTES_APPENDED_END_FRAGMENT, onBytesAppended, this);
            eventBus.off(Events.PERIOD_SWITCH_STARTED, onPeriodSwitchStarted, this);
            eventBus.off(Events.PLAYBACK_PROGRESS, onPlaybackProgression, this);
            eventBus.off(Events.PLAYBACK_TIME_UPDATED, onPlaybackProgression, this);
            eventBus.off(Events.PLAYBACK_ENDED, onPlaybackEnded, this);
            stopUpdatingWallclockTime();
            removeAllListeners();
        }
        wallclockTimeIntervalId = null;
        videoModel = null;
        streamInfo = null;
        isDynamic = null;
    }

    function setConfig(config) {
        if (!config) return;

        if (config.streamController) {
            streamController = config.streamController;
        }
        if (config.metricsModel) {
            metricsModel = config.metricsModel;
        }
        if (config.dashMetrics) {
            dashMetrics = config.dashMetrics;
        }
        if (config.manifestModel) {
            manifestModel = config.manifestModel;
        }
        if (config.dashManifestModel) {
            dashManifestModel = config.dashManifestModel;
        }
        if (config.mediaPlayerModel) {
            mediaPlayerModel = config.mediaPlayerModel;
        }
        if (config.adapter) {
            adapter = config.adapter;
        }
        if (config.videoModel) {
            videoModel = config.videoModel;
        }
<<<<<<< HEAD
        if (config.timelineConverter) {
            timelineConverter = config.timelineConverter;
=======
        if (config.uriFragmentModel) {
            uriFragmentModel = config.uriFragmentModel;
>>>>>>> 1ba4febb
        }
    }

    function getStartTimeFromUriParameters() {
        const fragData = uriFragmentModel.getURIFragmentData();
        let uriParameters;
        if (fragData) {
            uriParameters = {};
            const r = parseInt(fragData.r, 10);
            if (r >= 0 && streamInfo && r < streamInfo.manifestInfo.DVRWindowSize && fragData.t === null) {
                fragData.t = Math.floor(Date.now() / 1000) - streamInfo.manifestInfo.DVRWindowSize + r;
            }
            uriParameters.fragS = parseFloat(fragData.s);
            uriParameters.fragT = parseFloat(fragData.t);
        }
        return uriParameters;
    }

    /**
     * @param {boolean} ignoreStartOffset - ignore URL fragment start offset if true
     * @param {number} liveEdge - liveEdge value
     * @returns {number} object
     * @memberof PlaybackController#
     */
    function getStreamStartTime(ignoreStartOffset, liveEdge) {
        let presentationStartTime;
        let startTimeOffset = NaN;

        if (!ignoreStartOffset) {
            const uriParameters = getStartTimeFromUriParameters();
            if (uriParameters) {
                startTimeOffset = !isNaN(uriParameters.fragS) ? uriParameters.fragS : uriParameters.fragT;
            } else {
                startTimeOffset = 0;
            }
        } else {
            startTimeOffset = streamInfo.start;
        }

        if (isDynamic) {
            if (!isNaN(startTimeOffset)) {
                presentationStartTime = startTimeOffset - (streamInfo.manifestInfo.availableFrom.getTime() / 1000);

                if (presentationStartTime > liveStartTime ||
                    presentationStartTime < (!isNaN(liveEdge) ? (liveEdge - streamInfo.manifestInfo.DVRWindowSize) : NaN)) {
                    presentationStartTime = null;
                }
            }
            presentationStartTime = presentationStartTime || liveStartTime;

        } else {
            if (!isNaN(startTimeOffset) && startTimeOffset < Math.max(streamInfo.manifestInfo.duration, streamInfo.duration) && startTimeOffset >= 0) {
                presentationStartTime = startTimeOffset;
            } else {
                let earliestTime = commonEarliestTime[streamInfo.id]; //set by ready bufferStart after first onBytesAppended
                presentationStartTime = earliestTime !== undefined ? Math.max(earliestTime.audio !== undefined ? earliestTime.audio : 0, earliestTime.video !== undefined ? earliestTime.video : 0, streamInfo.start) : streamInfo.start;
            }
        }

        return presentationStartTime;
    }

    function getActualPresentationTime(currentTime) {
        const metrics = metricsModel.getReadOnlyMetricsFor(Constants.VIDEO) || metricsModel.getReadOnlyMetricsFor(Constants.AUDIO);
        const DVRMetrics = dashMetrics.getCurrentDVRInfo(metrics);
        const DVRWindow = DVRMetrics ? DVRMetrics.range : null;
        let actualTime;

        if (!DVRWindow) return NaN;
        if (currentTime > DVRWindow.end) {
            actualTime = Math.max(DVRWindow.end - streamInfo.manifestInfo.minBufferTime * 2, DVRWindow.start);
        } else if (currentTime + 0.250 < DVRWindow.start) {
            // Checking currentTime plus 250ms as the 'timeupdate' is fired with a frequency between 4Hz and 66Hz
            // https://developer.mozilla.org/en-US/docs/Web/Events/timeupdate
            // http://w3c.github.io/html/single-page.html#offsets-into-the-media-resource
            actualTime = DVRWindow.start;
        } else {
            return currentTime;
        }

        return actualTime;
    }

    function startUpdatingWallclockTime() {
        if (wallclockTimeIntervalId !== null) return;

        const tick = function () {
            onWallclockTime();
        };

        wallclockTimeIntervalId = setInterval(tick, mediaPlayerModel.getWallclockTimeUpdateInterval());
    }

    function stopUpdatingWallclockTime() {
        clearInterval(wallclockTimeIntervalId);
        wallclockTimeIntervalId = null;
    }

    function updateCurrentTime() {
        if (isPaused() || !isDynamic || videoModel.getReadyState() === 0) return;
        const currentTime = getNormalizedTime();
        const actualTime = getActualPresentationTime(currentTime);

        const timeChanged = (!isNaN(actualTime) && actualTime !== currentTime);
        if (timeChanged) {
            seek(actualTime);
        }
    }

    function onDataUpdateCompleted(e) {
        if (e.error) return;

        const representationInfo = adapter.convertDataToRepresentationInfo(e.currentRepresentation);
        const info = representationInfo.mediaInfo.streamInfo;

        if (streamInfo.id !== info.id) return;
        streamInfo = info;

        updateCurrentTime();
    }

    function onCanPlay() {
        eventBus.trigger(Events.CAN_PLAY);
    }

    function onPlaybackStart() {
        logger.info('Native video element event: play');
        updateCurrentTime();
        startUpdatingWallclockTime();
        eventBus.trigger(Events.PLAYBACK_STARTED, {
            startTime: getTime()
        });
    }

    function onPlaybackWaiting() {
        logger.info('Native video element event: waiting');
        eventBus.trigger(Events.PLAYBACK_WAITING, {
            playingTime: getTime()
        });
    }

    function onPlaybackPlaying() {
        logger.info('Native video element event: playing');
        eventBus.trigger(Events.PLAYBACK_PLAYING, {
            playingTime: getTime()
        });
    }

    function onPlaybackPaused() {
        logger.info('Native video element event: pause');
        eventBus.trigger(Events.PLAYBACK_PAUSED, {
            ended: getEnded()
        });
    }

    function onPlaybackSeeking() {
        const seekTime = getTime();
        logger.info('Seeking to: ' + seekTime);
        startUpdatingWallclockTime();
        eventBus.trigger(Events.PLAYBACK_SEEKING, {
            seekTime: seekTime
        });
    }

    function onPlaybackSeeked() {
        logger.info('Native video element event: seeked');
        eventBus.trigger(Events.PLAYBACK_SEEKED);
        // Reactivate 'seeking' event listener (see seek())
        videoModel.addEventListener('seeking', onPlaybackSeeking);
    }

    function onPlaybackTimeUpdated() {
        eventBus.trigger(Events.PLAYBACK_TIME_UPDATED, {
            timeToEnd: getTimeToStreamEnd(),
            time: getTime()
        });
    }

    function updateLivePlaybackTime() {
        const now = Date.now();
        if (!lastLivePlaybackTime || now > lastLivePlaybackTime + LIVE_UPDATE_PLAYBACK_TIME_INTERVAL_MS) {
            lastLivePlaybackTime = now;
            onPlaybackTimeUpdated();
        }
    }

    function onPlaybackProgress() {
        eventBus.trigger(Events.PLAYBACK_PROGRESS);
    }

    function onPlaybackRateChanged() {
        const rate = getPlaybackRate();
        logger.info('Native video element event: ratechange: ', rate);
        eventBus.trigger(Events.PLAYBACK_RATE_CHANGED, {
            playbackRate: rate
        });
    }

    function onPlaybackMetaDataLoaded() {
        logger.info('Native video element event: loadedmetadata');
        eventBus.trigger(Events.PLAYBACK_METADATA_LOADED);
        startUpdatingWallclockTime();
    }

    // Event to handle the native video element ended event
    function onNativePlaybackEnded() {
        logger.info('Native video element event: ended');
        pause();
        stopUpdatingWallclockTime();
        eventBus.trigger(Events.PLAYBACK_ENDED, {'isLast': streamController.getActiveStreamInfo().isLast});
    }

    // Handle DASH PLAYBACK_ENDED event
    function onPlaybackEnded(e) {
        if (wallclockTimeIntervalId && e.isLast) {
            // PLAYBACK_ENDED was triggered elsewhere, react.
            logger.info('onPlaybackEnded -- PLAYBACK_ENDED but native video element didn\'t fire ended');
            videoModel.setCurrentTime(getStreamEndTime());
            pause();
            stopUpdatingWallclockTime();
        }
    }

    function onPlaybackError(event) {
        const target = event.target || event.srcElement;
        eventBus.trigger(Events.PLAYBACK_ERROR, {
            error: target.error
        });
    }

    function onWallclockTime() {
        eventBus.trigger(Events.WALLCLOCK_TIME_UPDATED, {
            isDynamic: isDynamic,
            time: new Date()
        });

        // Updates playback time for paused dynamic streams
        // (video element doesn't call timeupdate when the playback is paused)
        if (getIsDynamic() && isPaused()) {
            updateLivePlaybackTime();
        }
    }

    function checkTimeInRanges(time, ranges) {
        if (ranges && ranges.length > 0) {
            for (let i = 0, len = ranges.length; i < len; i++) {
                if (time >= ranges.start(i) && time < ranges.end(i)) {
                    return true;
                }
            }
        }
        return false;
    }

    function onPlaybackProgression() {
        if (isDynamic && mediaPlayerModel.getLowLatencyEnabled() && mediaPlayerModel.getUseLowLatencyCatchUp() && !isPaused() && !isSeeking()) {
            if (needToCatchUp()) {
                startPlaybackCatchUp();
            } else {
                stopPlaybackCatchUp();
            }
        }
    }

    function getBufferLevel() {
        let bufferLevel = null;
        streamController.getActiveStreamProcessors().forEach(p => {
            const bl = p.getBufferLevel();
            if (bufferLevel === null) {
                bufferLevel = bl;
            } else {
                bufferLevel = Math.min(bufferLevel, bl);
            }
        });

        return bufferLevel;
    }

    function needToCatchUp() {
        return getTime() > 0 &&
            Math.abs(getCurrentLiveLatency() - mediaPlayerModel.getLiveDelay()) > mediaPlayerModel.getLowLatencyMinDrift();
    }

    function startPlaybackCatchUp() {
        if (videoModel) {
            const liveDelay = mediaPlayerModel.getLiveDelay();
            const deltaLatency = getCurrentLiveLatency() - liveDelay;
            const d = deltaLatency * 5;
            const s = 1 / (1 + Math.pow(Math.E, -d));
            let newRate = 0.5 + s;

            // take into account situations in which there are buffer stalls,
            // in which increasing playbackRate to reach target latency will
            // just cause more and more stall situations
            if (playbackStalled) {
                const bufferLevel = getBufferLevel();
                if (bufferLevel > liveDelay / 2) {
                    playbackStalled = false;
                } else if (deltaLatency > 0) {
                    newRate = 1.0;
                }
            }

            // don't change playbackrate for small variations (don't overload element with playbackrate changes)
            if (Math.abs(videoModel.getPlaybackRate() - newRate) > minPlaybackRateChange) {
                videoModel.setPlaybackRate(newRate);
            }

            if (mediaPlayerModel.getLowLatencyMaxDriftBeforeSeeking() > 0 && !isLowLatencySeekingInProgress &&
                deltaLatency > mediaPlayerModel.getLowLatencyMaxDriftBeforeSeeking()) {
                logger.info('Low Latency catchup mechanism. Latency too high, doing a seek to live point');
                isLowLatencySeekingInProgress = true;
                seekToLive();
            } else {
                isLowLatencySeekingInProgress = false;
            }
        }
    }

    function stopPlaybackCatchUp() {
        if (videoModel) {
            videoModel.setPlaybackRate(1.0);
        }
    }

    function onBytesAppended(e) {
        let earliestTime,
            initialStartTime;
        let ranges = e.bufferedRanges;
        if (!ranges || !ranges.length) return;
        if (commonEarliestTime[streamInfo.id] && commonEarliestTime[streamInfo.id].started === true) {
            //stream has already been started.
            return;
        }

        const type = e.sender.getType();

        if (bufferedRange[streamInfo.id] === undefined) {
            bufferedRange[streamInfo.id] = [];
        }

        bufferedRange[streamInfo.id][type] = ranges;

        if (commonEarliestTime[streamInfo.id] === undefined) {
            commonEarliestTime[streamInfo.id] = [];
            commonEarliestTime[streamInfo.id].started = false;
        }

        if (commonEarliestTime[streamInfo.id][type] === undefined) {
            commonEarliestTime[streamInfo.id][type] = Math.max(ranges.start(0), streamInfo.start);
        }

        const hasVideoTrack = streamController.isTrackTypePresent(Constants.VIDEO);
        const hasAudioTrack = streamController.isTrackTypePresent(Constants.AUDIO);

        initialStartTime = getStreamStartTime(false);
        if (hasAudioTrack && hasVideoTrack) {
            //current stream has audio and video contents
            if (!isNaN(commonEarliestTime[streamInfo.id].audio) && !isNaN(commonEarliestTime[streamInfo.id].video)) {

                if (commonEarliestTime[streamInfo.id].audio < commonEarliestTime[streamInfo.id].video) {
                    // common earliest is video time
                    // check buffered audio range has video time, if ok, we seek, otherwise, we wait some other data
                    earliestTime = commonEarliestTime[streamInfo.id].video > initialStartTime ? commonEarliestTime[streamInfo.id].video : initialStartTime;
                    ranges = bufferedRange[streamInfo.id].audio;
                } else {
                    // common earliest is audio time
                    // check buffered video range has audio time, if ok, we seek, otherwise, we wait some other data
                    earliestTime = commonEarliestTime[streamInfo.id].audio > initialStartTime ? commonEarliestTime[streamInfo.id].audio : initialStartTime;
                    ranges = bufferedRange[streamInfo.id].video;
                }
                if (checkTimeInRanges(earliestTime, ranges)) {
                    if (!isSeeking() && !compatibleWithPreviousStream && earliestTime !== 0) {
                        seek(earliestTime, true, true);
                    }
                    commonEarliestTime[streamInfo.id].started = true;
                }
            }
        } else {
            //current stream has only audio or only video content
            if (commonEarliestTime[streamInfo.id][type]) {
                earliestTime = commonEarliestTime[streamInfo.id][type] > initialStartTime ? commonEarliestTime[streamInfo.id][type] : initialStartTime;
                if (!isSeeking() && !compatibleWithPreviousStream) {
                    seek(earliestTime, false, true);
                }
                commonEarliestTime[streamInfo.id].started = true;
            }
        }
    }

    function onBufferLevelStateChanged(e) {
        // do not stall playback when get an event from Stream that is not active
        if (e.streamInfo.id !== streamInfo.id) return;

        if (e.state === BufferController.BUFFER_EMPTY && !isSeeking()) {
            if (!playbackStalled) {
                playbackStalled = true;
                if (!mediaPlayerModel.getLowLatencyEnabled()) {
                    stopPlaybackCatchUp();
                }
            }
        }
    }

    function onPlaybackStalled(e) {
        eventBus.trigger(Events.PLAYBACK_STALLED, {
            e: e
        });
    }

    function addAllListeners() {
        videoModel.addEventListener('canplay', onCanPlay);
        videoModel.addEventListener('play', onPlaybackStart);
        videoModel.addEventListener('waiting', onPlaybackWaiting);
        videoModel.addEventListener('playing', onPlaybackPlaying);
        videoModel.addEventListener('pause', onPlaybackPaused);
        videoModel.addEventListener('error', onPlaybackError);
        videoModel.addEventListener('seeking', onPlaybackSeeking);
        videoModel.addEventListener('seeked', onPlaybackSeeked);
        videoModel.addEventListener('timeupdate', onPlaybackTimeUpdated);
        videoModel.addEventListener('progress', onPlaybackProgress);
        videoModel.addEventListener('ratechange', onPlaybackRateChanged);
        videoModel.addEventListener('loadedmetadata', onPlaybackMetaDataLoaded);
        videoModel.addEventListener('stalled', onPlaybackStalled);
        videoModel.addEventListener('ended', onNativePlaybackEnded);
    }

    function removeAllListeners() {
        videoModel.removeEventListener('canplay', onCanPlay);
        videoModel.removeEventListener('play', onPlaybackStart);
        videoModel.removeEventListener('waiting', onPlaybackWaiting);
        videoModel.removeEventListener('playing', onPlaybackPlaying);
        videoModel.removeEventListener('pause', onPlaybackPaused);
        videoModel.removeEventListener('error', onPlaybackError);
        videoModel.removeEventListener('seeking', onPlaybackSeeking);
        videoModel.removeEventListener('seeked', onPlaybackSeeked);
        videoModel.removeEventListener('timeupdate', onPlaybackTimeUpdated);
        videoModel.removeEventListener('progress', onPlaybackProgress);
        videoModel.removeEventListener('ratechange', onPlaybackRateChanged);
        videoModel.removeEventListener('loadedmetadata', onPlaybackMetaDataLoaded);
        videoModel.removeEventListener('stalled', onPlaybackStalled);
        videoModel.removeEventListener('ended', onNativePlaybackEnded);
    }

    instance = {
        initialize: initialize,
        setConfig: setConfig,
        getStartTimeFromUriParameters: getStartTimeFromUriParameters,
        getStreamStartTime: getStreamStartTime,
        getTimeToStreamEnd: getTimeToStreamEnd,
        getTime: getTime,
        getNormalizedTime: getNormalizedTime,
        getPlaybackRate: getPlaybackRate,
        getPlayedRanges: getPlayedRanges,
        getEnded: getEnded,
        getIsDynamic: getIsDynamic,
        getStreamController: getStreamController,
        setLiveStartTime: setLiveStartTime,
        getLiveStartTime: getLiveStartTime,
        computeLiveDelay: computeLiveDelay,
        getLiveDelay: getLiveDelay,
        getCurrentLiveLatency: getCurrentLiveLatency,
        play: play,
        isPaused: isPaused,
        pause: pause,
        isSeeking: isSeeking,
        seek: seek,
        reset: reset
    };

    setup();

    return instance;
}

PlaybackController.__dashjs_factory_name = 'PlaybackController';
export default FactoryMaker.getSingletonFactory(PlaybackController);<|MERGE_RESOLUTION|>--- conflicted
+++ resolved
@@ -64,15 +64,10 @@
         lastLivePlaybackTime,
         availabilityStartTime,
         compatibleWithPreviousStream,
-<<<<<<< HEAD
         isLowLatencySeekingInProgress,
         playbackStalled,
-        minPlaybackRateChange;
-=======
+        minPlaybackRateChange,
         uriFragmentModel;
-
-    let catchUpPlaybackRate = DEFAULT_CATCHUP_PLAYBACK_RATE;
->>>>>>> 1ba4febb
 
     function setup() {
         logger = Debug(context).getInstance().getLogger(instance);
@@ -331,13 +326,11 @@
         if (config.videoModel) {
             videoModel = config.videoModel;
         }
-<<<<<<< HEAD
         if (config.timelineConverter) {
             timelineConverter = config.timelineConverter;
-=======
+        }
         if (config.uriFragmentModel) {
             uriFragmentModel = config.uriFragmentModel;
->>>>>>> 1ba4febb
         }
     }
 
