/**
 * The copyright in this software is being made available under the BSD License,
 * included below. This software may be subject to other third party and contributor
 * rights, including patent rights, and no such rights are granted under this license.
 *
 * Copyright (c) 2013, Dash Industry Forum.
 * All rights reserved.
 *
 * Redistribution and use in source and binary forms, with or without modification,
 * are permitted provided that the following conditions are met:
 *  * Redistributions of source code must retain the above copyright notice, this
 *  list of conditions and the following disclaimer.
 *  * Redistributions in binary form must reproduce the above copyright notice,
 *  this list of conditions and the following disclaimer in the documentation and/or
 *  other materials provided with the distribution.
 *  * Neither the name of Dash Industry Forum nor the names of its
 *  contributors may be used to endorse or promote products derived from this software
 *  without specific prior written permission.
 *
 *  THIS SOFTWARE IS PROVIDED BY THE COPYRIGHT HOLDERS AND CONTRIBUTORS AS IS AND ANY
 *  EXPRESS OR IMPLIED WARRANTIES, INCLUDING, BUT NOT LIMITED TO, THE IMPLIED
 *  WARRANTIES OF MERCHANTABILITY AND FITNESS FOR A PARTICULAR PURPOSE ARE DISCLAIMED.
 *  IN NO EVENT SHALL THE COPYRIGHT HOLDER OR CONTRIBUTORS BE LIABLE FOR ANY DIRECT,
 *  INDIRECT, INCIDENTAL, SPECIAL, EXEMPLARY, OR CONSEQUENTIAL DAMAGES (INCLUDING, BUT
 *  NOT LIMITED TO, PROCUREMENT OF SUBSTITUTE GOODS OR SERVICES; LOSS OF USE, DATA, OR
 *  PROFITS; OR BUSINESS INTERRUPTION) HOWEVER CAUSED AND ON ANY THEORY OF LIABILITY,
 *  WHETHER IN CONTRACT, STRICT LIABILITY, OR TORT (INCLUDING NEGLIGENCE OR OTHERWISE)
 *  ARISING IN ANY WAY OUT OF THE USE OF THIS SOFTWARE, EVEN IF ADVISED OF THE
 *  POSSIBILITY OF SUCH DAMAGE.
 */
import Constants from '../constants/Constants';
import MetricsConstants from '../constants/MetricsConstants';
import EventBus from '../../core/EventBus';
import Events from '../../core/events/Events';
import FactoryMaker from '../../core/FactoryMaker';
import Debug from '../../core/Debug';

const LIVE_UPDATE_PLAYBACK_TIME_INTERVAL_MS = 500;

function PlaybackController() {

    const context = this.context;
    const eventBus = EventBus(context).getInstance();

    let instance,
        logger,
        streamController,
        dashMetrics,
        adapter,
        videoModel,
        timelineConverter,
        liveStartTime,
        wallclockTimeIntervalId,
        earliestTime,
        liveDelay,
        bufferedRange,
        streamInfo,
        isDynamic,
        mediaPlayerModel,
        playOnceInitialized,
        lastLivePlaybackTime,
        availabilityStartTime,
        compatibleWithPreviousStream,
        isLowLatencySeekingInProgress,
        playbackStalled,
        minPlaybackRateChange,
        uriFragmentModel,
        settings;

    function setup() {
        logger = Debug(context).getInstance().getLogger(instance);

        reset();
    }

    function initialize(StreamInfo, compatible) {
        streamInfo = StreamInfo;
        addAllListeners();
        isDynamic = streamInfo.manifestInfo.isDynamic;
        isLowLatencySeekingInProgress = false;
        playbackStalled = false;
        liveStartTime = streamInfo.start;
        compatibleWithPreviousStream = compatible;

        const ua = typeof navigator !== 'undefined' ? navigator.userAgent.toLowerCase() : '';

        // Detect safari browser (special behavior for low latency streams)
        const isSafari = /safari/.test(ua) && !/chrome/.test(ua);
        minPlaybackRateChange = isSafari ? 0.25 : 0.02;

        eventBus.on(Events.DATA_UPDATE_COMPLETED, onDataUpdateCompleted, this);
        eventBus.on(Events.BYTES_APPENDED_END_FRAGMENT, onBytesAppended, this);
        eventBus.on(Events.BUFFER_CLEARED, onBufferCleared, this);
        eventBus.on(Events.LOADING_PROGRESS, onFragmentLoadProgress, this);
        eventBus.on(Events.BUFFER_LEVEL_STATE_CHANGED, onBufferLevelStateChanged, this);
        eventBus.on(Events.PERIOD_SWITCH_STARTED, onPeriodSwitchStarted, this);
        eventBus.on(Events.PLAYBACK_PROGRESS, onPlaybackProgression, this);
        eventBus.on(Events.PLAYBACK_TIME_UPDATED, onPlaybackProgression, this);
        eventBus.on(Events.PLAYBACK_ENDED, onPlaybackEnded, this);
        eventBus.on(Events.STREAM_INITIALIZING, onStreamInitializing, this);

        if (playOnceInitialized) {
            playOnceInitialized = false;
            play();
        }
    }

    function onPeriodSwitchStarted(e) {
        if (!isDynamic && e.fromStreamInfo && earliestTime[e.fromStreamInfo.id] !== undefined) {
            delete bufferedRange[e.fromStreamInfo.id];
            delete earliestTime[e.fromStreamInfo.id];
        }
    }

    function getTimeToStreamEnd() {
        return parseFloat((getStreamEndTime() - getTime()).toFixed(5));
    }

    function getStreamEndTime() {
        const startTime = getStreamStartTime(true);
        const offset = isDynamic && streamInfo ? startTime - streamInfo.start : 0;
        return startTime + (streamInfo ? streamInfo.duration - offset : offset);
    }

    function play() {
        if (streamInfo && videoModel && videoModel.getElement()) {
            videoModel.play();
        } else {
            playOnceInitialized = true;
        }
    }

    function isPaused() {
        return streamInfo && videoModel ? videoModel.isPaused() : null;
    }

    function pause() {
        if (streamInfo && videoModel) {
            videoModel.pause();
        }
    }

    function isSeeking() {
        return streamInfo && videoModel ? videoModel.isSeeking() : null;
    }

    function seek(time, stickToBuffered, internalSeek) {
        if (streamInfo && videoModel) {
            if (internalSeek === true) {
                if (time !== videoModel.getTime()) {
                    // Internal seek = seek video model only (disable 'seeking' listener),
                    // buffer(s) are already appended at given time (see onBytesAppended())
                    videoModel.removeEventListener('seeking', onPlaybackSeeking);
                    logger.info('Requesting internal seek to time: ' + time);
                    videoModel.setCurrentTime(time, stickToBuffered);
                }
            } else {
                eventBus.trigger(Events.PLAYBACK_SEEK_ASKED);
                logger.info('Requesting seek to time: ' + time);
                videoModel.setCurrentTime(time, stickToBuffered);
            }
        }
    }

    function seekToLive() {
        const DVRMetrics = dashMetrics.getCurrentDVRInfo();
        const DVRWindow = DVRMetrics ? DVRMetrics.range : null;

        seek(DVRWindow.end - mediaPlayerModel.getLiveDelay(), true, false);
    }

    function getTime() {
        return streamInfo && videoModel ? videoModel.getTime() : null;
    }

    function getNormalizedTime() {
        let t = getTime();

        if (isDynamic && !isNaN(availabilityStartTime)) {
            const timeOffset = availabilityStartTime / 1000;
            // Fix current time for firefox and safari (returned as an absolute time)
            if (t > timeOffset) {
                t -= timeOffset;
            }
        }

        return t;
    }

    function getPlaybackRate() {
        return streamInfo && videoModel ? videoModel.getPlaybackRate() : null;
    }

    function getPlayedRanges() {
        return streamInfo && videoModel ? videoModel.getPlayedRanges() : null;
    }

    function getEnded() {
        return streamInfo && videoModel ? videoModel.getEnded() : null;
    }

    function getIsDynamic() {
        return isDynamic;
    }

    function getStreamController() {
        return streamController;
    }

    function setLiveStartTime(value) {
        liveStartTime = value;
    }

    function getLiveStartTime() {
        return liveStartTime;
    }

    /**
     * Computes the desirable delay for the live edge to avoid a risk of getting 404 when playing at the bleeding edge
     * @param {number} fragmentDuration - seconds?
     * @param {number} dvrWindowSize - seconds?
     * @returns {number} object
     * @memberof PlaybackController#
     */
    function computeLiveDelay(fragmentDuration, dvrWindowSize) {
        let delay,
            ret,
            startTime;
        const END_OF_PLAYLIST_PADDING = 10;

        let suggestedPresentationDelay = adapter.getSuggestedPresentationDelay();

        if (settings.get().streaming.useSuggestedPresentationDelay && suggestedPresentationDelay !== null) {
            delay = suggestedPresentationDelay;
        } else if (settings.get().streaming.lowLatencyEnabled) {
            delay = 0;
        } else if (mediaPlayerModel.getLiveDelay()) {
            delay = mediaPlayerModel.getLiveDelay(); // If set by user, this value takes precedence
        } else if (!isNaN(fragmentDuration)) {
            delay = fragmentDuration * settings.get().streaming.liveDelayFragmentCount;
        } else {
            delay = streamInfo.manifestInfo.minBufferTime * 2;
        }

        startTime = adapter.getAvailabilityStartTime();

        if (startTime !== null) {
            availabilityStartTime = startTime;
        }

        if (dvrWindowSize > 0) {
            // cap target latency to:
            // - dvrWindowSize / 2 for short playlists
            // - dvrWindowSize - END_OF_PLAYLIST_PADDING for longer playlists
            const targetDelayCapping = Math.max(dvrWindowSize - END_OF_PLAYLIST_PADDING, dvrWindowSize / 2);
            ret = Math.min(delay, targetDelayCapping);
        } else {
            ret = delay;
        }
        liveDelay = ret;
        return ret;
    }

    function getLiveDelay() {
        return liveDelay;
    }

    function getCurrentLiveLatency() {
        if (!isDynamic || isNaN(availabilityStartTime)) {
            return NaN;
        }
        let currentTime = getNormalizedTime();
        if (isNaN(currentTime) || currentTime === 0) {
            return 0;
        }

        const now = new Date().getTime() + timelineConverter.getClientTimeOffset() * 1000;
        return Math.max(((now - availabilityStartTime - currentTime * 1000) / 1000).toFixed(3), 0);
    }

    function reset() {
        liveStartTime = NaN;
        playOnceInitialized = false;
        earliestTime = {};
        liveDelay = 0;
        availabilityStartTime = 0;
        bufferedRange = {};
        if (videoModel) {
            eventBus.off(Events.DATA_UPDATE_COMPLETED, onDataUpdateCompleted, this);
            eventBus.off(Events.BUFFER_LEVEL_STATE_CHANGED, onBufferLevelStateChanged, this);
            eventBus.off(Events.BYTES_APPENDED_END_FRAGMENT, onBytesAppended, this);
            eventBus.off(Events.LOADING_PROGRESS, onFragmentLoadProgress, this);
            eventBus.off(Events.PERIOD_SWITCH_STARTED, onPeriodSwitchStarted, this);
            eventBus.off(Events.PLAYBACK_PROGRESS, onPlaybackProgression, this);
            eventBus.off(Events.PLAYBACK_TIME_UPDATED, onPlaybackProgression, this);
            eventBus.off(Events.PLAYBACK_ENDED, onPlaybackEnded, this);
            eventBus.off(Events.STREAM_INITIALIZING, onStreamInitializing, this);
            eventBus.off(Events.BUFFER_CLEARED, onBufferCleared, this);
            stopUpdatingWallclockTime();
            removeAllListeners();
        }
        wallclockTimeIntervalId = null;
        videoModel = null;
        streamInfo = null;
        isDynamic = null;
    }

    function setConfig(config) {
        if (!config) return;

        if (config.streamController) {
            streamController = config.streamController;
        }
        if (config.dashMetrics) {
            dashMetrics = config.dashMetrics;
        }
        if (config.mediaPlayerModel) {
            mediaPlayerModel = config.mediaPlayerModel;
        }
        if (config.adapter) {
            adapter = config.adapter;
        }
        if (config.videoModel) {
            videoModel = config.videoModel;
        }
        if (config.timelineConverter) {
            timelineConverter = config.timelineConverter;
        }
        if (config.uriFragmentModel) {
            uriFragmentModel = config.uriFragmentModel;
        }
        if (config.settings) {
            settings = config.settings;
        }
    }

    function getStartTimeFromUriParameters() {
        const fragData = uriFragmentModel.getURIFragmentData();
        let uriParameters;
        if (fragData) {
            uriParameters = {};
            const r = parseInt(fragData.r, 10);
            if (r >= 0 && streamInfo && r < streamInfo.manifestInfo.DVRWindowSize && fragData.t === null) {
                fragData.t = Math.max(Math.floor(Date.now() / 1000) - streamInfo.manifestInfo.DVRWindowSize, (streamInfo.manifestInfo.availableFrom.getTime() / 1000) + streamInfo.start) + r;
            }
            uriParameters.fragS = parseFloat(fragData.s);
            uriParameters.fragT = parseFloat(fragData.t);
        }
        return uriParameters;
    }

    /**
     * @param {boolean} ignoreStartOffset - ignore URL fragment start offset if true
     * @param {number} liveEdge - liveEdge value
     * @returns {number} object
     * @memberof PlaybackController#
     */
    function getStreamStartTime(ignoreStartOffset, liveEdge) {
        let presentationStartTime;
        let startTimeOffset = NaN;

        if (!ignoreStartOffset) {
            const uriParameters = getStartTimeFromUriParameters();
            if (uriParameters) {
                startTimeOffset = !isNaN(uriParameters.fragS) ? uriParameters.fragS : uriParameters.fragT;
            } else {
                startTimeOffset = 0;
            }
        } else {
            startTimeOffset = streamInfo ? streamInfo.start : startTimeOffset;
        }

        if (isDynamic) {
            if (!isNaN(startTimeOffset) && streamInfo) {
                presentationStartTime = startTimeOffset - (streamInfo.manifestInfo.availableFrom.getTime() / 1000);

                if (presentationStartTime > liveStartTime ||
                    presentationStartTime < (!isNaN(liveEdge) ? (liveEdge - streamInfo.manifestInfo.DVRWindowSize) : NaN)) {
                    presentationStartTime = null;
                }
            }
            presentationStartTime = presentationStartTime || liveStartTime;

        } else {
            if (streamInfo) {
                if (!isNaN(startTimeOffset) && startTimeOffset < Math.max(streamInfo.manifestInfo.duration, streamInfo.duration) && startTimeOffset >= 0) {
                    presentationStartTime = startTimeOffset;
                } else {
                    let currentEarliestTime = earliestTime[streamInfo.id]; //set by ready bufferStart after first onBytesAppended
                    presentationStartTime = currentEarliestTime !== undefined ? Math.max(currentEarliestTime.audio !== undefined ? currentEarliestTime.audio : 0, currentEarliestTime.video !== undefined ? currentEarliestTime.video : 0, streamInfo.start) : streamInfo.start;
                }
            }
        }

        return presentationStartTime;
    }

    function getActualPresentationTime(currentTime) {
        const DVRMetrics = dashMetrics.getCurrentDVRInfo();
        const DVRWindow = DVRMetrics ? DVRMetrics.range : null;
        let actualTime;

        if (!DVRWindow) {
            return NaN;
        }
        if (currentTime > DVRWindow.end) {
            actualTime = Math.max(DVRWindow.end - streamInfo.manifestInfo.minBufferTime * 2, DVRWindow.start);
<<<<<<< HEAD
        } else if (currentTime + 0.250 < DVRWindow.start && Math.abs(currentTime - DVRWindow.start) < 315360000) {
=======
        } else if (currentTime > 0 && currentTime + 0.250 < DVRWindow.start && DVRWindow.start - currentTime > DVRWindow.start - 315360000) {
>>>>>>> 69c39916
            // Checking currentTime plus 250ms as the 'timeupdate' is fired with a frequency between 4Hz and 66Hz
            // https://developer.mozilla.org/en-US/docs/Web/Events/timeupdate
            // http://w3c.github.io/html/single-page.html#offsets-into-the-media-resource
            // Checking also duration of the DVR makes sense. We detected temporary situations in which currentTime
            // is bad reported by the browser which causes playback to jump to start (315360000 = 1 year)
            actualTime = DVRWindow.start;
        } else {
            actualTime = currentTime;
        }

        return actualTime;
    }

    function startUpdatingWallclockTime() {
        if (wallclockTimeIntervalId !== null) return;

        const tick = function () {
            onWallclockTime();
        };

        wallclockTimeIntervalId = setInterval(tick, settings.get().streaming.wallclockTimeUpdateInterval);
    }

    function stopUpdatingWallclockTime() {
        clearInterval(wallclockTimeIntervalId);
        wallclockTimeIntervalId = null;
    }

    function updateCurrentTime() {
        if (isPaused() || !isDynamic || videoModel.getReadyState() === 0) return;
        const currentTime = getNormalizedTime();
        const actualTime = getActualPresentationTime(currentTime);

        const timeChanged = (!isNaN(actualTime) && actualTime !== currentTime);
        if (timeChanged) {
            seek(actualTime);
        }
    }

    function onDataUpdateCompleted(e) {
        if (e.error) return;

        const representationInfo = adapter.convertDataToRepresentationInfo(e.currentRepresentation);
        const info = representationInfo ? representationInfo.mediaInfo.streamInfo : null;

        if (info === null || streamInfo.id !== info.id) return;
        streamInfo = info;

        updateCurrentTime();
    }

    function onCanPlay() {
        eventBus.trigger(Events.CAN_PLAY);
    }

    function onPlaybackStart() {
        logger.info('Native video element event: play');
        updateCurrentTime();
        startUpdatingWallclockTime();
        eventBus.trigger(Events.PLAYBACK_STARTED, {
            startTime: getTime()
        });
    }

    function onPlaybackWaiting() {
        logger.info('Native video element event: waiting');
        eventBus.trigger(Events.PLAYBACK_WAITING, {
            playingTime: getTime()
        });
    }

    function onPlaybackPlaying() {
        logger.info('Native video element event: playing');
        eventBus.trigger(Events.PLAYBACK_PLAYING, {
            playingTime: getTime()
        });
    }

    function onPlaybackPaused() {
        logger.info('Native video element event: pause');
        eventBus.trigger(Events.PLAYBACK_PAUSED, {
            ended: getEnded()
        });
    }

    function onPlaybackSeeking() {
        const seekTime = getTime();
        logger.info('Seeking to: ' + seekTime);
        startUpdatingWallclockTime();
        eventBus.trigger(Events.PLAYBACK_SEEKING, {
            seekTime: seekTime
        });
    }

    function onPlaybackSeeked() {
        logger.info('Native video element event: seeked');
        eventBus.trigger(Events.PLAYBACK_SEEKED);
        // Reactivate 'seeking' event listener (see seek())
        videoModel.addEventListener('seeking', onPlaybackSeeking);
    }

    function onPlaybackTimeUpdated() {
        if (streamInfo) {
            eventBus.trigger(Events.PLAYBACK_TIME_UPDATED, {
                timeToEnd: getTimeToStreamEnd(),
                time: getTime()
            });
        }
    }

    function updateLivePlaybackTime() {
        const now = Date.now();
        if (!lastLivePlaybackTime || now > lastLivePlaybackTime + LIVE_UPDATE_PLAYBACK_TIME_INTERVAL_MS) {
            lastLivePlaybackTime = now;
            onPlaybackTimeUpdated();
        }
    }

    function onPlaybackProgress() {
        eventBus.trigger(Events.PLAYBACK_PROGRESS);
    }

    function onPlaybackRateChanged() {
        const rate = getPlaybackRate();
        logger.info('Native video element event: ratechange: ', rate);
        eventBus.trigger(Events.PLAYBACK_RATE_CHANGED, {
            playbackRate: rate
        });
    }

    function onPlaybackMetaDataLoaded() {
        logger.info('Native video element event: loadedmetadata');
        eventBus.trigger(Events.PLAYBACK_METADATA_LOADED);
        startUpdatingWallclockTime();
    }

    // Event to handle the native video element ended event
    function onNativePlaybackEnded() {
        logger.info('Native video element event: ended');
        pause();
        stopUpdatingWallclockTime();
        eventBus.trigger(Events.PLAYBACK_ENDED, {'isLast': streamController.getActiveStreamInfo().isLast});
    }

    // Handle DASH PLAYBACK_ENDED event
    function onPlaybackEnded(e) {
        if (wallclockTimeIntervalId && e.isLast) {
            // PLAYBACK_ENDED was triggered elsewhere, react.
            logger.info('onPlaybackEnded -- PLAYBACK_ENDED but native video element didn\'t fire ended');
            videoModel.setCurrentTime(getStreamEndTime());
            pause();
            stopUpdatingWallclockTime();
        }
    }

    function onPlaybackError(event) {
        const target = event.target || event.srcElement;
        eventBus.trigger(Events.PLAYBACK_ERROR, {
            error: target.error
        });
    }

    function onWallclockTime() {
        eventBus.trigger(Events.WALLCLOCK_TIME_UPDATED, {
            isDynamic: isDynamic,
            time: new Date()
        });

        // Updates playback time for paused dynamic streams
        // (video element doesn't call timeupdate when the playback is paused)
        if (getIsDynamic() && isPaused()) {
            updateLivePlaybackTime();
        }
    }

    function checkTimeInRanges(time, ranges) {
        if (ranges && ranges.length > 0) {
            for (let i = 0, len = ranges.length; i < len; i++) {
                if (time >= ranges.start(i) && time < ranges.end(i)) {
                    return true;
                }
            }
        }
        return false;
    }

    function onPlaybackProgression() {
        if (
            isDynamic &&
            settings.get().streaming.lowLatencyEnabled &&
            settings.get().streaming.liveCatchUpPlaybackRate > 0 &&
            !isPaused() &&
            !isSeeking()
        ) {
            if (needToCatchUp()) {
                startPlaybackCatchUp();
            } else {
                stopPlaybackCatchUp();
            }
        }
    }

    function getBufferLevel() {
        let bufferLevel = null;
        streamController.getActiveStreamProcessors().forEach(p => {
            const bl = p.getBufferLevel();
            if (bufferLevel === null) {
                bufferLevel = bl;
            } else {
                bufferLevel = Math.min(bufferLevel, bl);
            }
        });

        return bufferLevel;
    }

    function needToCatchUp() {
        return settings.get().streaming.liveCatchUpPlaybackRate > 0 && getTime() > 0 &&
            Math.abs(getCurrentLiveLatency() - mediaPlayerModel.getLiveDelay()) > settings.get().streaming.liveCatchUpMinDrift;
    }

    function startPlaybackCatchUp() {
        if (videoModel) {
            const cpr = settings.get().streaming.liveCatchUpPlaybackRate;
            const liveDelay = mediaPlayerModel.getLiveDelay();
            const deltaLatency = getCurrentLiveLatency() - liveDelay;
            const d = deltaLatency * 5;
            // Playback rate must be between (1 - cpr) - (1 + cpr)
            // ex: if cpr is 0.5, it can have values between 0.5 - 1.5
            const s = (cpr * 2) / (1 + Math.pow(Math.E, -d));
            let newRate = (1 - cpr) + s;
            // take into account situations in which there are buffer stalls,
            // in which increasing playbackRate to reach target latency will
            // just cause more and more stall situations
            if (playbackStalled) {
                const bufferLevel = getBufferLevel();
                if (bufferLevel > liveDelay / 2) {
                    playbackStalled = false;
                } else if (deltaLatency > 0) {
                    newRate = 1.0;
                }
            }

            // don't change playbackrate for small variations (don't overload element with playbackrate changes)
            if (Math.abs(videoModel.getPlaybackRate() - newRate) > minPlaybackRateChange) {
                videoModel.setPlaybackRate(newRate);
            }

            if (settings.get().streaming.liveCatchUpMaxDrift > 0 && !isLowLatencySeekingInProgress &&
                deltaLatency > settings.get().streaming.liveCatchUpMaxDrift) {
                logger.info('Low Latency catchup mechanism. Latency too high, doing a seek to live point');
                isLowLatencySeekingInProgress = true;
                seekToLive();
            } else {
                isLowLatencySeekingInProgress = false;
            }
        }
    }

    function stopPlaybackCatchUp() {
        if (videoModel) {
            videoModel.setPlaybackRate(1.0);
        }
    }

    function onBufferCleared(e) {
        const type = e.sender.getType();

        if (streamInfo && earliestTime[streamInfo.id] && (earliestTime[streamInfo.id][type] >= e.from && earliestTime[streamInfo.id][type] <= e.to)) {
            logger.info('Reset commonEarliestTime and bufferedRange for ' + type);
            bufferedRange[streamInfo.id][type] = undefined;
            earliestTime[streamInfo.id][type] = undefined;
            earliestTime[streamInfo.id].started = false;
        } else {
            logger.info('No need to reset commonEarliestTime and bufferedRange for ' + type);
        }
    }

    function onBytesAppended(e) {
        let commonEarliestTime,
            initialStartTime;
        let ranges = e.bufferedRanges;
        if (!ranges || !ranges.length) return;
        if (earliestTime[streamInfo.id] && earliestTime[streamInfo.id].started === true) {
            //stream has already been started.
            return;
        }

        const type = e.sender.getType();

        if (bufferedRange[streamInfo.id] === undefined) {
            bufferedRange[streamInfo.id] = [];
        }

        bufferedRange[streamInfo.id][type] = ranges;

        if (earliestTime[streamInfo.id] === undefined) {
            earliestTime[streamInfo.id] = [];
            earliestTime[streamInfo.id].started = false;
        }

        if (earliestTime[streamInfo.id][type] === undefined) {
            earliestTime[streamInfo.id][type] = Math.max(ranges.start(0), streamInfo.start);
        }

        const hasVideoTrack = streamController.isTrackTypePresent(Constants.VIDEO);
        const hasAudioTrack = streamController.isTrackTypePresent(Constants.AUDIO);

        initialStartTime = getStreamStartTime(true);
        if (hasAudioTrack && hasVideoTrack) {
            //current stream has audio and video contents
            if (!isNaN(earliestTime[streamInfo.id].audio) && !isNaN(earliestTime[streamInfo.id].video)) {

                if (earliestTime[streamInfo.id].audio < earliestTime[streamInfo.id].video) {
                    // common earliest is video time
                    // check buffered audio range has video time, if ok, we seek, otherwise, we wait some other data
                    commonEarliestTime = earliestTime[streamInfo.id].video > initialStartTime ? earliestTime[streamInfo.id].video : initialStartTime;
                    ranges = bufferedRange[streamInfo.id].audio;
                } else {
                    // common earliest is audio time
                    // check buffered video range has audio time, if ok, we seek, otherwise, we wait some other data
                    commonEarliestTime = earliestTime[streamInfo.id].audio > initialStartTime ? earliestTime[streamInfo.id].audio : initialStartTime;
                    ranges = bufferedRange[streamInfo.id].video;
                }
                if (checkTimeInRanges(commonEarliestTime, ranges)) {
                    if (!(checkTimeInRanges(getNormalizedTime(), bufferedRange[streamInfo.id].audio) && checkTimeInRanges(getNormalizedTime(), bufferedRange[streamInfo.id].video))) {
                        if (!compatibleWithPreviousStream && commonEarliestTime !== 0) {
                            seek(commonEarliestTime, true, true);
                        }
                    }
                    earliestTime[streamInfo.id].started = true;
                }
            }
        } else {
            //current stream has only audio or only video content
            if (earliestTime[streamInfo.id][type]) {
                commonEarliestTime = earliestTime[streamInfo.id][type] > initialStartTime ? earliestTime[streamInfo.id][type] : initialStartTime;
                if (!compatibleWithPreviousStream) {
                    seek(commonEarliestTime, false, true);
                }
                earliestTime[streamInfo.id].started = true;
            }
        }
    }

    function onFragmentLoadProgress(e) {
        // If using fetch and stream mode is not available, readjust live latency so it is 20% higher than segment duration
        if (e.stream === false && settings.get().streaming.lowLatencyEnabled && !isNaN(e.request.duration)) {
            const minDelay = 1.2 * e.request.duration;
            if (minDelay > mediaPlayerModel.getLiveDelay()) {
                logger.warn('Browser does not support fetch API with StreamReader. Increasing live delay to be 20% higher than segment duration:', minDelay.toFixed(2));
                const s = { streaming: { liveDelay: minDelay } };
                settings.update(s);
            }
        }
    }

    function onBufferLevelStateChanged(e) {
        // do not stall playback when get an event from Stream that is not active
        if (e.streamInfo.id !== streamInfo.id) return;

        if (settings.get().streaming.lowLatencyEnabled) {
            if (e.state === MetricsConstants.BUFFER_EMPTY && !isSeeking()) {
                if (!playbackStalled) {
                    playbackStalled = true;
                    stopPlaybackCatchUp();
                }
            }
        } else {
            videoModel.setStallState(e.mediaType, e.state === MetricsConstants.BUFFER_EMPTY);
        }
    }

    function onPlaybackStalled(e) {
        eventBus.trigger(Events.PLAYBACK_STALLED, {
            e: e
        });
    }

    function onStreamInitializing(e) {
        applyServiceDescription(e.streamInfo, e.mediaInfo);
    }

    function applyServiceDescription(streamInfo, mediaInfo) {
        if (streamInfo && streamInfo.manifestInfo && streamInfo.manifestInfo.serviceDescriptions) {
            // is there a service description for low latency defined?
            let llsd;

            for (let i = 0; i < streamInfo.manifestInfo.serviceDescriptions.length; i++) {
                const sd = streamInfo.manifestInfo.serviceDescriptions[i];
                if (sd.schemeIdUri === Constants.SERVICE_DESCRIPTION_LL_SCHEME) {
                    llsd = sd;
                    break;
                }
            }

            if (llsd) {
                if (mediaInfo && mediaInfo.supplementalProperties &&
                    mediaInfo.supplementalProperties[Constants.SUPPLEMENTAL_PROPERTY_LL_SCHEME] === 'true') {
                    if (llsd.latency && llsd.latency.target > 0) {
                        logger.debug('Apply LL properties coming from service description. Target Latency (ms):', llsd.latency.target);
                        settings.update({
                            streaming: {
                                lowLatencyEnabled: true,
                                liveDelay: llsd.latency.target / 1000,
                                liveCatchUpMinDrift: llsd.latency.max > llsd.latency.target ? (llsd.latency.max - llsd.latency.target) / 1000 : undefined
                            }
                        });
                    }
                    if (llsd.playbackRate && llsd.playbackRate.max > 1.0) {
                        logger.debug('Apply LL properties coming from service description. Max PlaybackRate:', llsd.playbackRate.max);
                        settings.update({
                            streaming: {
                                lowLatencyEnabled: true,
                                liveCatchUpPlaybackRate: llsd.playbackRate.max - 1.0
                            }
                        });
                    }
                }
            }
        }
    }

    function addAllListeners() {
        videoModel.addEventListener('canplay', onCanPlay);
        videoModel.addEventListener('play', onPlaybackStart);
        videoModel.addEventListener('waiting', onPlaybackWaiting);
        videoModel.addEventListener('playing', onPlaybackPlaying);
        videoModel.addEventListener('pause', onPlaybackPaused);
        videoModel.addEventListener('error', onPlaybackError);
        videoModel.addEventListener('seeking', onPlaybackSeeking);
        videoModel.addEventListener('seeked', onPlaybackSeeked);
        videoModel.addEventListener('timeupdate', onPlaybackTimeUpdated);
        videoModel.addEventListener('progress', onPlaybackProgress);
        videoModel.addEventListener('ratechange', onPlaybackRateChanged);
        videoModel.addEventListener('loadedmetadata', onPlaybackMetaDataLoaded);
        videoModel.addEventListener('stalled', onPlaybackStalled);
        videoModel.addEventListener('ended', onNativePlaybackEnded);
    }

    function removeAllListeners() {
        videoModel.removeEventListener('canplay', onCanPlay);
        videoModel.removeEventListener('play', onPlaybackStart);
        videoModel.removeEventListener('waiting', onPlaybackWaiting);
        videoModel.removeEventListener('playing', onPlaybackPlaying);
        videoModel.removeEventListener('pause', onPlaybackPaused);
        videoModel.removeEventListener('error', onPlaybackError);
        videoModel.removeEventListener('seeking', onPlaybackSeeking);
        videoModel.removeEventListener('seeked', onPlaybackSeeked);
        videoModel.removeEventListener('timeupdate', onPlaybackTimeUpdated);
        videoModel.removeEventListener('progress', onPlaybackProgress);
        videoModel.removeEventListener('ratechange', onPlaybackRateChanged);
        videoModel.removeEventListener('loadedmetadata', onPlaybackMetaDataLoaded);
        videoModel.removeEventListener('stalled', onPlaybackStalled);
        videoModel.removeEventListener('ended', onNativePlaybackEnded);
    }

    instance = {
        initialize: initialize,
        setConfig: setConfig,
        getStartTimeFromUriParameters: getStartTimeFromUriParameters,
        getStreamStartTime: getStreamStartTime,
        getTimeToStreamEnd: getTimeToStreamEnd,
        getTime: getTime,
        getNormalizedTime: getNormalizedTime,
        getPlaybackRate: getPlaybackRate,
        getPlayedRanges: getPlayedRanges,
        getEnded: getEnded,
        getIsDynamic: getIsDynamic,
        getStreamController: getStreamController,
        setLiveStartTime: setLiveStartTime,
        getLiveStartTime: getLiveStartTime,
        computeLiveDelay: computeLiveDelay,
        getLiveDelay: getLiveDelay,
        getCurrentLiveLatency: getCurrentLiveLatency,
        play: play,
        isPaused: isPaused,
        pause: pause,
        isSeeking: isSeeking,
        seek: seek,
        reset: reset
    };

    setup();

    return instance;
}

PlaybackController.__dashjs_factory_name = 'PlaybackController';
export default FactoryMaker.getSingletonFactory(PlaybackController);<|MERGE_RESOLUTION|>--- conflicted
+++ resolved
@@ -405,11 +405,9 @@
         }
         if (currentTime > DVRWindow.end) {
             actualTime = Math.max(DVRWindow.end - streamInfo.manifestInfo.minBufferTime * 2, DVRWindow.start);
-<<<<<<< HEAD
-        } else if (currentTime + 0.250 < DVRWindow.start && Math.abs(currentTime - DVRWindow.start) < 315360000) {
-=======
-        } else if (currentTime > 0 && currentTime + 0.250 < DVRWindow.start && DVRWindow.start - currentTime > DVRWindow.start - 315360000) {
->>>>>>> 69c39916
+
+        } else if (currentTime > 0 && currentTime + 0.250 < DVRWindow.start && Math.abs(currentTime - DVRWindow.start) < 315360000) {
+
             // Checking currentTime plus 250ms as the 'timeupdate' is fired with a frequency between 4Hz and 66Hz
             // https://developer.mozilla.org/en-US/docs/Web/Events/timeupdate
             // http://w3c.github.io/html/single-page.html#offsets-into-the-media-resource
