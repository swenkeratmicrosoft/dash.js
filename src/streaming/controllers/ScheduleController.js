/**
 * The copyright in this software is being made available under the BSD License,
 * included below. This software may be subject to other third party and contributor
 * rights, including patent rights, and no such rights are granted under this license.
 *
 * Copyright (c) 2013, Dash Industry Forum.
 * All rights reserved.
 *
 * Redistribution and use in source and binary forms, with or without modification,
 * are permitted provided that the following conditions are met:
 *  * Redistributions of source code must retain the above copyright notice, this
 *  list of conditions and the following disclaimer.
 *  * Redistributions in binary form must reproduce the above copyright notice,
 *  this list of conditions and the following disclaimer in the documentation and/or
 *  other materials provided with the distribution.
 *  * Neither the name of Dash Industry Forum nor the names of its
 *  contributors may be used to endorse or promote products derived from this software
 *  without specific prior written permission.
 *
 *  THIS SOFTWARE IS PROVIDED BY THE COPYRIGHT HOLDERS AND CONTRIBUTORS AS IS AND ANY
 *  EXPRESS OR IMPLIED WARRANTIES, INCLUDING, BUT NOT LIMITED TO, THE IMPLIED
 *  WARRANTIES OF MERCHANTABILITY AND FITNESS FOR A PARTICULAR PURPOSE ARE DISCLAIMED.
 *  IN NO EVENT SHALL THE COPYRIGHT HOLDER OR CONTRIBUTORS BE LIABLE FOR ANY DIRECT,
 *  INDIRECT, INCIDENTAL, SPECIAL, EXEMPLARY, OR CONSEQUENTIAL DAMAGES (INCLUDING, BUT
 *  NOT LIMITED TO, PROCUREMENT OF SUBSTITUTE GOODS OR SERVICES; LOSS OF USE, DATA, OR
 *  PROFITS; OR BUSINESS INTERRUPTION) HOWEVER CAUSED AND ON ANY THEORY OF LIABILITY,
 *  WHETHER IN CONTRACT, STRICT LIABILITY, OR TORT (INCLUDING NEGLIGENCE OR OTHERWISE)
 *  ARISING IN ANY WAY OUT OF THE USE OF THIS SOFTWARE, EVEN IF ADVISED OF THE
 *  POSSIBILITY OF SUCH DAMAGE.
 */

import FragmentModel from '../models/FragmentModel.js';
import FragmentController from './FragmentController.js';
import RepresentationController from '../../dash/controllers/RepresentationController.js';
import PlayList from '../vo/metrics/PlayList.js';
import ScheduleRulesCollection from '../rules/SchedulingRules/ScheduleRulesCollection.js';
import SwitchRequest from '../rules/SwitchRequest.js';
import FragmentRequest from '../vo/FragmentRequest.js';
import PlaybackController from './PlaybackController.js';
import AbrController from './AbrController.js';
import BufferController from './BufferController.js';
import TextController from './TextController.js';
import Stream from '../Stream.js';
import LiveEdgeFinder from '../LiveEdgeFinder.js';
import EventBus from '../utils/EventBus.js';
import Events from "../Events.js";

let ScheduleController = function () {
    "use strict";

    var fragmentsToLoad = 0,
        type,
        ready,
        fragmentModel,
        isDynamic,
        currentRepresentationInfo,
        initialPlayback = true,
        isStopped = false,
        playListMetrics = null,
        playListTraceMetrics = null,
        playListTraceMetricsClosed = true,
        isFragmentLoading = false,
        timeToloadDelay = 0,
        validateTimeout,
        seekTarget = NaN,

        clearPlayListTraceMetrics = function (endTime, stopreason) {
            var duration = 0,
                startTime = null;

            if (playListTraceMetricsClosed === false) {
                startTime = playListTraceMetrics.start;
                duration = endTime.getTime() - startTime.getTime();

                playListTraceMetrics.duration = duration;
                playListTraceMetrics.stopreason = stopreason;

                playListTraceMetricsClosed = true;
            }
        },

        doStart = function () {
            if (!ready) return;
            isStopped = false;
            if (initialPlayback) {
                initialPlayback = false;
            }
            this.log("start");
            //if starting from a pause we want to call validate to kick off the cycle that was stopped by pausing stream.
            if (this.playbackController.getPlayedRanges().length > 0) {
                validate.call(this);
            }
        },

        startOnReady = function() {
            if (initialPlayback) {
                getInitRequest.call(this, currentRepresentationInfo.quality);
                addPlaylistMetrics.call(this, PlayList.INITIAL_PLAY_START_REASON);
            }

            doStart.call(this);
        },

        doStop = function () {
            if (isStopped) return;
            isStopped = true;
            this.log("stop");
            clearInterval(validateTimeout);
            clearPlayListTraceMetrics(new Date(), PlayList.Trace.USER_REQUEST_STOP_REASON);
        },



        getInitRequest = function(quality) {
            var self = this,
                request;

            request = self.adapter.getInitRequest(self.streamProcessor, quality);

            if (request !== null) {
                fragmentModel.executeRequest(request);
            }

            return request;
        },



        replaceCanceledRequests = function(canceledRequests) {
            var ln = canceledRequests.length,
            // EPSILON is used to avoid javascript floating point issue, e.g. if request.startTime = 19.2,
            // request.duration = 3.83, than request.startTime + request.startTime = 19.2 + 1.92 = 21.119999999999997
                EPSILON = 0.1,
                request,
                time,
                i;

            for (i = 0; i < ln; i += 1) {
                request = canceledRequests[i];
                time = request.startTime + (request.duration / 2) + EPSILON;
                request = this.adapter.getFragmentRequestForTime(this.streamProcessor, currentRepresentationInfo, time, {timeThreshold: 0, ignoreIsFinished: true});
                fragmentModel.executeRequest(request);
            }
        },



        //*************************************************************************************
        //  START LOAD SYNC
        //*************************************************************************************

        validate = function () {
            if (isStopped || (this.playbackController.isPaused() && (this.playbackController.getPlayedRanges().length > 0) && !this.scheduleWhilePaused)) return;
            getRequiredFragmentCount.call(this, onGetRequiredFragmentCount.bind(this));
            //this.log("validate", type);
        },

        getRequiredFragmentCount = function(callback) {
            var self =this,
                rules = self.scheduleRulesCollection.getRules(ScheduleRulesCollection.prototype.FRAGMENTS_TO_SCHEDULE_RULES);

            self.rulesController.applyRules(rules, self.streamProcessor, callback, fragmentsToLoad, function(currentValue, newValue) {
                currentValue = currentValue === SwitchRequest.prototype.NO_CHANGE ? 0 : currentValue;
                return Math.max(currentValue, newValue);
            });
        },

        onGetRequiredFragmentCount = function(result) {
            var self = this;
            fragmentsToLoad = result.value;
            if (fragmentsToLoad > 0 && !self.bufferController.getIsAppendingInProgress() && !isFragmentLoading) {
                isFragmentLoading = true;
                this.abrController.getPlaybackQuality(this.streamProcessor,  getNextFragment.bind(self, onGetNextFragment.bind(self)));
            } else {
                validateTimeout = setTimeout(function(){
                    //self.log("timeout going back to validate")
                    validate.call(self);
                }, 1000); //TODO should this be something based on fragment duration?
            }
        },

        getNextFragment = function (callback) {
            var self =this,
                rules = self.scheduleRulesCollection.getRules(ScheduleRulesCollection.prototype.NEXT_FRAGMENT_RULES);

            self.rulesController.applyRules(rules, self.streamProcessor, callback, null, function(currentValue, newValue) {
                return newValue;
            });
        },

        onGetNextFragment = function(result) {
            if (result.value) {
                fragmentModel.executeRequest(result.value);
            }
        },

        onQualityChanged = function(e) {
            if (type !== e.mediaType || this.streamProcessor.getStreamInfo().id !== e.streamInfo.id) return;

            currentRepresentationInfo = this.streamProcessor.getRepresentationInfoForQuality(e.newQuality);
            if (currentRepresentationInfo === null || currentRepresentationInfo === undefined) {
                throw "Unexpected error! - currentRepresentationInfo is null or undefined";
            }

            clearPlayListTraceMetrics(new Date(), PlayList.Trace.REPRESENTATION_SWITCH_STOP_REASON);
        },

        onDataUpdateCompleted = function(e) {
            if (e.error) return;

            currentRepresentationInfo = this.adapter.convertDataToTrack(this.manifestModel.getValue(), e.currentRepresentation);
        },

        onStreamInitialized = function(e) {
            if (e.error) return;

            currentRepresentationInfo = this.streamProcessor.getCurrentRepresentationInfo();

            if (!isDynamic || this.liveEdgeFinder.getLiveEdge() !== null) {
                ready = true;
            }

            if (ready) {
                startOnReady.call(this);
            }
        },

        onStreamCompleted = function(e) {
            if (e.fragmentModel !== fragmentModel) return;
            this.log("Stream is complete");
            clearPlayListTraceMetrics(new Date(), PlayList.Trace.END_OF_CONTENT_STOP_REASON);
        },

        onFragmentLoadingCompleted = function (e) {
            if (e.sender !== fragmentModel) return;

            if (!isNaN(e.request.index)){
                isFragmentLoading = false;
            }
            if (!e.error) return;
            doStop.call(this);
        },

        onBytesAppended = function(e) {
            if (e.sender.streamProcessor !== this.streamProcessor) return;

            addPlaylistTraceMetrics.call(this);
            validate.call(this);
        },

        onDataUpdateStarted = function(e) {
            if (e.sender.streamProcessor !== this.streamProcessor) return;

            doStop.call(this);
        },

        onInitRequested = function(e) {
            if (e.sender.streamProcessor !== this.streamProcessor) return;

            getInitRequest.call(this, e.requiredQuality);
        },

        onBufferCleared = function(e) {
            if (e.sender.streamProcessor !== this.streamProcessor) return;
            // after the data has been removed from the buffer we should remove the requests from the list of
            // the executed requests for which playback time is inside the time interval that has been removed from the buffer
            fragmentModel.removeExecutedRequestsBeforeTime(e.to);

            if (e.hasEnoughSpaceToAppend && !this.bufferController.isBufferingCompleted()) {
                doStart.call(this);
            }
        },

        onBufferLevelStateChanged = function(e) {
            if ((e.sender.streamProcessor === this.streamProcessor) && e.state === BufferController.BUFFER_EMPTY && !this.playbackController.isSeeking()) {
                this.log("Stalling Buffer");
                clearPlayListTraceMetrics(new Date(), PlayList.Trace.REBUFFERING_REASON);
            }
        },

        onQuotaExceeded = function(e) {
            if (e.sender.streamProcessor !== this.streamProcessor) return;

            doStop.call(this);
        },

        addPlaylistMetrics = function(stopReason) {
            var currentTime = new Date(),
                presentationTime = this.playbackController.getTime();
            clearPlayListTraceMetrics(currentTime, PlayList.Trace.USER_REQUEST_STOP_REASON);
            playListMetrics = this.metricsModel.addPlayList(type, currentTime, presentationTime, stopReason);
        },

        addPlaylistTraceMetrics = function() {
            var self = this,
                currentVideoTime = self.playbackController.getTime(),
                rate = self.playbackController.getPlaybackRate(),
                currentTime = new Date();

            if (playListTraceMetricsClosed === true && currentRepresentationInfo && playListMetrics) {
                playListTraceMetricsClosed = false;
                playListTraceMetrics = self.metricsModel.appendPlayListTrace(playListMetrics, currentRepresentationInfo.id, null, currentTime, currentVideoTime, null, rate, null);
            }
        },

<<<<<<< HEAD
        onTimedTextRequested = function(e) {
            getInitRequest.call(this, e.index);
=======
        onClosedCaptioningRequested = function(e) {
            if (e.sender.streamProcessor !== this.streamProcessor) return;

            getInitRequest.call(this, e.CCIndex);
>>>>>>> 9106e03f
        },

        onPlaybackStarted = function() {
            doStart.call(this);
        },

        onPlaybackSeeking = function(e) {

            if (!initialPlayback) {
                isFragmentLoading = false;
            }

            var metrics = this.metricsModel.getMetricsFor("stream"),
                manifestUpdateInfo = this.metricsExt.getCurrentManifestUpdate(metrics);

            seekTarget = e.seekTime;
            this.log("seek: " + seekTarget);
            addPlaylistMetrics.call(this, PlayList.SEEK_START_REASON);

            this.metricsModel.updateManifestUpdateInfo(manifestUpdateInfo, {latency: currentRepresentationInfo.DVRWindow.end - this.playbackController.getTime()});

            if (isDynamic){ // need to validate again for dynamic after first seek
                validate.call(this);
            }
        },

        onPlaybackRateChanged = function(/*e*/) {
            addPlaylistTraceMetrics.call(this);
        },

        onLiveEdgeSearchCompleted = function(e) {
            if (e.error) return;

            // step back from a found live edge time to be able to buffer some data
            var self = this,
                liveEdgeTime = e.liveEdge,
                manifestInfo = currentRepresentationInfo.mediaInfo.streamInfo.manifestInfo,
                startTime = liveEdgeTime - Math.min((self.playbackController.getLiveDelay(currentRepresentationInfo.fragmentDuration)), manifestInfo.DVRWindowSize / 2),
                request,
                metrics = self.metricsModel.getMetricsFor("stream"),
                manifestUpdateInfo = self.metricsExt.getCurrentManifestUpdate(metrics),
                currentLiveStart = self.playbackController.getLiveStartTime(),
                actualStartTime;
            // get a request for a start time
            request = self.adapter.getFragmentRequestForTime(self.streamProcessor, currentRepresentationInfo, startTime, {ignoreIsFinished: true});
            actualStartTime = request.startTime;

            if (isNaN(currentLiveStart) || (actualStartTime > currentLiveStart)) {
                self.playbackController.setLiveStartTime(actualStartTime);
            }

            self.metricsModel.updateManifestUpdateInfo(manifestUpdateInfo, {currentTime: actualStartTime, presentationStartTime: liveEdgeTime, latency: liveEdgeTime - actualStartTime, clientTimeOffset: self.timelineConverter.getClientTimeOffset()});

            ready = true;
            startOnReady.call(self);
        };



    return {
        log: undefined,
        system: undefined,
        metricsModel: undefined,
        manifestModel: undefined,
        metricsExt: undefined,
        manifestExt:undefined,
        scheduleWhilePaused: undefined,
        timelineConverter: undefined,
        abrController: undefined,
        playbackController: undefined,
        adapter: undefined,
        scheduleRulesCollection: undefined,
        rulesController: undefined,
        numOfParallelRequestAllowed:undefined,
        indexHandler:undefined,

        setup: function() {
            EventBus.on(Events.LIVE_EDGE_SEARCH_COMPLETED, onLiveEdgeSearchCompleted, this);
            EventBus.on(Events.QUALITY_CHANGED, onQualityChanged, this);
            EventBus.on(Events.DATA_UPDATE_STARTED, onDataUpdateStarted, this);
            EventBus.on(Events.DATA_UPDATE_COMPLETED, onDataUpdateCompleted, this);
            EventBus.on(Events.FRAGMENT_LOADING_COMPLETED, onFragmentLoadingCompleted, this);
            EventBus.on(Events.STREAM_COMPLETED, onStreamCompleted, this);
            EventBus.on(Events.STREAM_INITIALIZED, onStreamInitialized, this);
            EventBus.on(Events.BUFFER_LEVEL_STATE_CHANGED, onBufferLevelStateChanged, this);
            EventBus.on(Events.BUFFER_CLEARED, onBufferCleared, this);
            EventBus.on(Events.BYTES_APPENDED, onBytesAppended, this);
            EventBus.on(Events.INIT_REQUESTED, onInitRequested, this);
            EventBus.on(Events.QUOTA_EXCEEDED, onQuotaExceeded, this);
<<<<<<< HEAD
=======
            EventBus.on(Events.BUFFER_LEVEL_STATE_CHANGED, onBufferLevelStateChanged, this);

            EventBus.on(Events.CLOSED_CAPTIONING_REQUESTED, onClosedCaptioningRequested, this);
>>>>>>> 9106e03f
            EventBus.on(Events.PLAYBACK_STARTED, onPlaybackStarted, this);
            EventBus.on(Events.PLAYBACK_SEEKING, onPlaybackSeeking, this);
            EventBus.on(Events.PLAYBACK_RATE_CHANGED, onPlaybackRateChanged, this);
        },

        initialize: function(typeValue, streamProcessor) {
            var self = this;
            type = typeValue;
            //self.setMediaType(type);
            self.streamProcessor = streamProcessor;
            self.fragmentController = streamProcessor.fragmentController;
            self.liveEdgeFinder = streamProcessor.liveEdgeFinder;
            self.bufferController = streamProcessor.bufferController;
            isDynamic = streamProcessor.isDynamic();
            fragmentModel = this.fragmentController.getModel(this);
            ScheduleController.LOADING_REQUEST_THRESHOLD = self.numOfParallelRequestAllowed;

            if (this.manifestExt.getIsTextTrack(type)){
                EventBus.on(Events.TIMED_TEXT_REQUESTED, onTimedTextRequested, this);
            }
        },

        getSeekTarget: function() {
            return seekTarget;
        },

        setSeekTarget: function(value) {
            seekTarget = value;
        },

        getFragmentModel: function() {
            return fragmentModel;
        },

        setTimeToLoadDelay: function(value){
            timeToloadDelay = value;
        },

        getTimeToLoadDelay: function(){
            return timeToloadDelay;
        },

        replaceCanceledRequests:replaceCanceledRequests,

        reset: function() {
            EventBus.off(Events.LIVE_EDGE_SEARCH_COMPLETED, onLiveEdgeSearchCompleted, this);
            EventBus.off(Events.DATA_UPDATE_STARTED, onDataUpdateStarted, this);
            EventBus.off(Events.DATA_UPDATE_COMPLETED, onDataUpdateCompleted, this);
            EventBus.off(Events.BUFFER_LEVEL_STATE_CHANGED, onBufferLevelStateChanged, this);
            EventBus.off(Events.QUALITY_CHANGED, onQualityChanged, this);
            EventBus.off(Events.FRAGMENT_LOADING_COMPLETED, onFragmentLoadingCompleted, this);
            EventBus.off(Events.STREAM_COMPLETED, onStreamCompleted, this);
            EventBus.off(Events.STREAM_INITIALIZED, onStreamInitialized, this);
            EventBus.off(Events.QUOTA_EXCEEDED, onQuotaExceeded, this);
            EventBus.off(Events.BYTES_APPENDED, onBytesAppended, this);
            EventBus.off(Events.BUFFER_CLEARED, onBufferCleared, this);
            EventBus.off(Events.INIT_REQUESTED, onInitRequested, this);
            EventBus.off(Events.PLAYBACK_RATE_CHANGED, onPlaybackRateChanged, this);
            EventBus.off(Events.PLAYBACK_SEEKING, onPlaybackSeeking, this);
            EventBus.off(Events.PLAYBACK_STARTED, onPlaybackStarted, this);
            EventBus.off(Events.CLOSED_CAPTIONING_REQUESTED, onClosedCaptioningRequested, this);

            if (this.manifestExt.getIsTextTrack(type)){
                EventBus.off(Events.TIMED_TEXT_REQUESTED, onTimedTextRequested, this);
            }

            doStop.call(this);
            fragmentModel.abortRequests();
            this.fragmentController.detachModel(fragmentModel);
            isFragmentLoading = false;
            fragmentsToLoad = 0;
            timeToloadDelay = 0;
            seekTarget = NaN;
        },

        start: doStart,
        stop: doStop
    };
};

ScheduleController.prototype = {
    constructor: ScheduleController
};

ScheduleController.LOADING_REQUEST_THRESHOLD = 0;


export default ScheduleController;<|MERGE_RESOLUTION|>--- conflicted
+++ resolved
@@ -45,6 +45,8 @@
 import EventBus from '../utils/EventBus.js';
 import Events from "../Events.js";
 
+
+
 let ScheduleController = function () {
     "use strict";
 
@@ -303,15 +305,10 @@
             }
         },
 
-<<<<<<< HEAD
+
         onTimedTextRequested = function(e) {
+            if (e.sender.streamProcessor !== this.streamProcessor) return;
             getInitRequest.call(this, e.index);
-=======
-        onClosedCaptioningRequested = function(e) {
-            if (e.sender.streamProcessor !== this.streamProcessor) return;
-
-            getInitRequest.call(this, e.CCIndex);
->>>>>>> 9106e03f
         },
 
         onPlaybackStarted = function() {
@@ -372,6 +369,7 @@
 
 
     return {
+
         log: undefined,
         system: undefined,
         metricsModel: undefined,
@@ -401,12 +399,7 @@
             EventBus.on(Events.BYTES_APPENDED, onBytesAppended, this);
             EventBus.on(Events.INIT_REQUESTED, onInitRequested, this);
             EventBus.on(Events.QUOTA_EXCEEDED, onQuotaExceeded, this);
-<<<<<<< HEAD
-=======
             EventBus.on(Events.BUFFER_LEVEL_STATE_CHANGED, onBufferLevelStateChanged, this);
-
-            EventBus.on(Events.CLOSED_CAPTIONING_REQUESTED, onClosedCaptioningRequested, this);
->>>>>>> 9106e03f
             EventBus.on(Events.PLAYBACK_STARTED, onPlaybackStarted, this);
             EventBus.on(Events.PLAYBACK_SEEKING, onPlaybackSeeking, this);
             EventBus.on(Events.PLAYBACK_RATE_CHANGED, onPlaybackRateChanged, this);
@@ -467,7 +460,7 @@
             EventBus.off(Events.PLAYBACK_RATE_CHANGED, onPlaybackRateChanged, this);
             EventBus.off(Events.PLAYBACK_SEEKING, onPlaybackSeeking, this);
             EventBus.off(Events.PLAYBACK_STARTED, onPlaybackStarted, this);
-            EventBus.off(Events.CLOSED_CAPTIONING_REQUESTED, onClosedCaptioningRequested, this);
+
 
             if (this.manifestExt.getIsTextTrack(type)){
                 EventBus.off(Events.TIMED_TEXT_REQUESTED, onTimedTextRequested, this);
