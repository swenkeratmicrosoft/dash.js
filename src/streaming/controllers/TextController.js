/**
 * The copyright in this software is being made available under the BSD License,
 * included below. This software may be subject to other third party and contributor
 * rights, including patent rights, and no such rights are granted under this license.
 *
 * Copyright (c) 2013, Dash Industry Forum.
 * All rights reserved.
 *
 * Redistribution and use in source and binary forms, with or without modification,
 * are permitted provided that the following conditions are met:
 *  * Redistributions of source code must retain the above copyright notice, this
 *  list of conditions and the following disclaimer.
 *  * Redistributions in binary form must reproduce the above copyright notice,
 *  this list of conditions and the following disclaimer in the documentation and/or
 *  other materials provided with the distribution.
 *  * Neither the name of Dash Industry Forum nor the names of its
 *  contributors may be used to endorse or promote products derived from this software
 *  without specific prior written permission.
 *
 *  THIS SOFTWARE IS PROVIDED BY THE COPYRIGHT HOLDERS AND CONTRIBUTORS AS IS AND ANY
 *  EXPRESS OR IMPLIED WARRANTIES, INCLUDING, BUT NOT LIMITED TO, THE IMPLIED
 *  WARRANTIES OF MERCHANTABILITY AND FITNESS FOR A PARTICULAR PURPOSE ARE DISCLAIMED.
 *  IN NO EVENT SHALL THE COPYRIGHT HOLDER OR CONTRIBUTORS BE LIABLE FOR ANY DIRECT,
 *  INDIRECT, INCIDENTAL, SPECIAL, EXEMPLARY, OR CONSEQUENTIAL DAMAGES (INCLUDING, BUT
 *  NOT LIMITED TO, PROCUREMENT OF SUBSTITUTE GOODS OR SERVICES; LOSS OF USE, DATA, OR
 *  PROFITS; OR BUSINESS INTERRUPTION) HOWEVER CAUSED AND ON ANY THEORY OF LIABILITY,
 *  WHETHER IN CONTRACT, STRICT LIABILITY, OR TORT (INCLUDING NEGLIGENCE OR OTHERWISE)
 *  ARISING IN ANY WAY OUT OF THE USE OF THIS SOFTWARE, EVEN IF ADVISED OF THE
 *  POSSIBILITY OF SUCH DAMAGE.
 */
import RepresentationController from '../../dash/controllers/RepresentationController.js';
import FragmentController from './FragmentController.js';
import EventBus from '../utils/EventBus.js';
import Events from '../Events.js';

let TextController = function () {

     var initialized = false,
         mediaSource = null,
         buffer = null,
         type = null,

         onDataUpdateCompleted = function(e) {
             if (e.sender.streamProcessor !== this.streamProcessor) return;
<<<<<<< HEAD
             EventBus.trigger(Events.TIMED_TEXT_REQUESTED, {index: 0}) //TODO make index dynamic if referring to MP?
=======

             EventBus.trigger(Events.CLOSED_CAPTIONING_REQUESTED, {sender: this, CCIndex: 0});
>>>>>>> 9106e03f
         },

         onInitFragmentLoaded = function (e) {
             var self = this;

             if (e.fragmentModel !== self.streamProcessor.getFragmentModel() || (!e.chunk.bytes)) return;

             self.sourceBufferExt.append(buffer, e.chunk);
         };

    return {
        sourceBufferExt: undefined,
        log: undefined,
        system: undefined,
        errHandler: undefined,
        videoModel: undefined,
        notify: undefined,
        subscribe: undefined,
        unsubscribe: undefined,

        setup: function() {
            EventBus.on(Events.DATA_UPDATE_COMPLETED, onDataUpdateCompleted, this);
            EventBus.on(Events.INIT_FRAGMENT_LOADED, onInitFragmentLoaded, this);
        },

        initialize: function (typeValue, source, streamProcessor) {
            var self = this;

            type = typeValue;
            self.setMediaSource(source);
            self.representationController = streamProcessor.representationController;
            self.streamProcessor = streamProcessor;
        },

        /**
         * @param mediaInfo object
         * @returns SourceBuffer object
         * @memberof BufferController#
         */
        createBuffer: function(mediaInfo) {
            try{
                buffer = this.sourceBufferExt.createSourceBuffer(mediaSource, mediaInfo);

                if (!initialized) {
                    if (buffer.hasOwnProperty('initialize')) {
                        buffer.initialize(type, this);
                    }
                    initialized = true;
                }
            } catch (e) {
                this.errHandler.mediaSourceError("Error creating " + type +" source buffer.");
            }

            return buffer;
        },

        getBuffer: function () {
            return buffer;
        },

        setBuffer: function (value) {
            buffer = value;
        },

        setMediaSource: function(value) {
            mediaSource = value;
        },

        reset: function (errored) {
            EventBus.off(Events.DATA_UPDATE_COMPLETED, onDataUpdateCompleted, this);
            EventBus.off(Events.INIT_FRAGMENT_LOADED, onInitFragmentLoaded, this);
            if (!errored) {
                this.sourceBufferExt.abort(mediaSource, buffer);
                this.sourceBufferExt.removeSourceBuffer(mediaSource, buffer);
            }
        }
    };
};

TextController.prototype = {
    constructor: TextController
};

export default TextController;<|MERGE_RESOLUTION|>--- conflicted
+++ resolved
@@ -42,12 +42,7 @@
 
          onDataUpdateCompleted = function(e) {
              if (e.sender.streamProcessor !== this.streamProcessor) return;
-<<<<<<< HEAD
-             EventBus.trigger(Events.TIMED_TEXT_REQUESTED, {index: 0}) //TODO make index dynamic if referring to MP?
-=======
-
-             EventBus.trigger(Events.CLOSED_CAPTIONING_REQUESTED, {sender: this, CCIndex: 0});
->>>>>>> 9106e03f
+             EventBus.trigger(Events.TIMED_TEXT_REQUESTED, {index: 0, sender:e.sender}) //TODO make index dynamic if referring to MP?
          },
 
          onInitFragmentLoaded = function (e) {
