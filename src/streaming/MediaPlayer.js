--- conflicted
+++ resolved
@@ -272,13 +272,6 @@
      * @instance
      */
     function getBufferLength(type) {
-<<<<<<< HEAD
-        if (!type) {
-            type = 'video';
-        }
-        return getMetricsExt().getCurrentBufferLevel(getMetricsFor(type)).toPrecision(3);
-=======
-
         if (!type)
         {
             let videoBuffer = getMetricsExt().getCurrentBufferLevel(getMetricsFor('video'));
@@ -300,8 +293,6 @@
                 return NaN;
             }
         }
-
->>>>>>> 10b7e98b
     }
 
     /**
